--- conflicted
+++ resolved
@@ -80,7 +80,6 @@
     ],
     "BlockedIPs": []
   },
-<<<<<<< HEAD
   "Email": {
     "SmtpServer": "smtp.qq.com",
     "SmtpPort": 587,
@@ -89,7 +88,6 @@
     "SenderEmail": "1870707155@qq.com",
     "SenderName": "校园交易系统",
     "EnableSsl": true
-=======
   "CacheSettings": {
     "MemoryCache": {
       "SizeLimit": 1024,
@@ -117,6 +115,5 @@
     "EnableThumbnail": true,
     "CleanupIntervalHours": 24,
     "OrphanFileRetentionDays": 7
->>>>>>> 39eb6934
   }
 }