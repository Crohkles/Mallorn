<<<<<<< HEAD
using CampusTrade.API.Models.DTOs.Order;
using CampusTrade.API.Models.DTOs.Payment;
using CampusTrade.API.Models.Entities;
using CampusTrade.API.Repositories.Interfaces;
using CampusTrade.API.Services.Interfaces;
using Microsoft.EntityFrameworkCore;
using Microsoft.Extensions.Logging;

namespace CampusTrade.API.Services.Order
{
    /// <summary>
    /// 订单服务实现
    /// </summary>
    public class OrderService : IOrderService
    {
        private readonly IOrderRepository _orderRepository;
        private readonly IRepository<Models.Entities.Product> _productRepository;
        private readonly IRepository<User> _userRepository;
        private readonly IRepository<AbstractOrder> _abstractOrderRepository;
        private readonly IVirtualAccountsRepository _virtualAccountRepository;
        private readonly IUnitOfWork _unitOfWork;
        private readonly ILogger<OrderService> _logger;

        // 订单超时时间（分钟）
        private const int ORDER_TIMEOUT_MINUTES = 30;

        public OrderService(
            IOrderRepository orderRepository,
            IRepository<Models.Entities.Product> productRepository,
            IRepository<User> userRepository,
            IRepository<AbstractOrder> abstractOrderRepository,
            IVirtualAccountsRepository virtualAccountRepository,
            IUnitOfWork unitOfWork,
            ILogger<OrderService> logger)
        {
            _orderRepository = orderRepository;
            _productRepository = productRepository;
            _userRepository = userRepository;
            _abstractOrderRepository = abstractOrderRepository;
            _virtualAccountRepository = virtualAccountRepository;
            _unitOfWork = unitOfWork;
            _logger = logger;
        }

        #region 订单创建
        public async Task<OrderDetailResponse> CreateOrderAsync(int userId, CreateOrderRequest request)
        {
            _logger.LogInformation("用户 {UserId} 开始创建订单，商品ID: {ProductId}", userId, request.ProductId);

            // 1. 验证商品是否存在且可购买
            var product = await _productRepository.GetByPrimaryKeyAsync(request.ProductId);
            if (product == null)
                throw new ArgumentException("商品不存在");

            if (product.Status != Models.Entities.Product.ProductStatus.OnSale)
                throw new InvalidOperationException("商品不可购买");

            if (product.UserId == userId)
                throw new InvalidOperationException("不能购买自己的商品");

            // 2. 检查是否已有未完成的订单
            var existingOrders = await _orderRepository.GetByBuyerIdAsync(userId);
            var pendingOrder = existingOrders.FirstOrDefault(o =>
                o.ProductId == request.ProductId &&
                (o.Status == Models.Entities.Order.OrderStatus.PendingPayment ||
                 o.Status == Models.Entities.Order.OrderStatus.Paid));

            if (pendingOrder != null)
                throw new InvalidOperationException("该商品已有未完成的订单");

            try
            {
                await _unitOfWork.BeginTransactionAsync();

                // 3. 获取下一个订单ID
                var nextOrderId = await GetNextOrderIdAsync();

                // 4. 直接创建订单，触发器会自动处理abstract_orders
                var order = new Models.Entities.Order
                {
                    OrderId = nextOrderId,
                    BuyerId = userId,
                    SellerId = product.UserId,
                    ProductId = request.ProductId,
                    TotalAmount = request.FinalPrice ?? product.BasePrice,
                    FinalPrice = request.FinalPrice,
                    Status = Models.Entities.Order.OrderStatus.PendingPayment,
                    CreateTime = DateTime.Now,
                    ExpireTime = DateTime.Now.AddMinutes(ORDER_TIMEOUT_MINUTES)
                };

                await _orderRepository.AddAsync(order);
                await _unitOfWork.SaveChangesAsync();
                await _unitOfWork.CommitTransactionAsync();

                _logger.LogInformation("订单创建成功，订单ID: {OrderId}", order.OrderId);

                // 5. 返回订单详情
                return await GetOrderDetailAsync(order.OrderId, userId)
                    ?? throw new InvalidOperationException("订单创建失败");
            }
            catch (Exception ex)
            {
                await _unitOfWork.RollbackTransactionAsync();
                _logger.LogError(ex, "创建订单失败");
                throw;
            }
        }
        #endregion

        #region 订单查询
        public async Task<OrderDetailResponse?> GetOrderDetailAsync(int orderId, int userId)
        {
            var order = await _orderRepository.GetOrderWithDetailsAsync(orderId);
            if (order == null) return null;

            // 权限检查
            if (order.BuyerId != userId && order.SellerId != userId)
                return null;

            return new OrderDetailResponse
            {
                OrderId = order.OrderId,
                BuyerId = order.BuyerId,
                Buyer = order.Buyer != null ? new UserBriefInfo
                {
                    UserId = order.Buyer.UserId,
                    Username = order.Buyer.Username ?? "",
                    Nickname = order.Buyer.FullName,
                    AvatarUrl = null, // User实体没有头像字段
                    CreditScore = order.Buyer.CreditScore
                } : null,
                SellerId = order.SellerId,
                Seller = order.Seller != null ? new UserBriefInfo
                {
                    UserId = order.Seller.UserId,
                    Username = order.Seller.Username ?? "",
                    Nickname = order.Seller.FullName,
                    AvatarUrl = null, // User实体没有头像字段
                    CreditScore = order.Seller.CreditScore
                } : null,
                ProductId = order.ProductId,
                Product = order.Product != null ? new ProductBriefInfo
                {
                    ProductId = order.Product.ProductId,
                    Title = order.Product.Title,
                    Price = order.Product.BasePrice,
                    MainImageUrl = order.Product.ProductImages?.FirstOrDefault()?.ImageUrl,
                    Status = order.Product.Status
                } : null,
                TotalAmount = order.TotalAmount,
                FinalPrice = order.FinalPrice,
                Status = order.Status,
                CreateTime = order.CreateTime,
                ExpireTime = order.ExpireTime
            };
        }

        public async Task<(List<OrderListResponse> Orders, int TotalCount)> GetUserOrdersAsync(
            int userId, string? role = null, string? status = null, int pageIndex = 1, int pageSize = 10)
        {
            IEnumerable<Models.Entities.Order> orders;

            if (role == "buyer")
            {
                orders = await _orderRepository.GetByBuyerIdAsync(userId);
            }
            else if (role == "seller")
            {
                orders = await _orderRepository.GetBySellerIdAsync(userId);
            }
            else
            {
                // 获取用户所有订单（买家和卖家）
                var buyerOrders = await _orderRepository.GetByBuyerIdAsync(userId);
                var sellerOrders = await _orderRepository.GetBySellerIdAsync(userId);
                orders = buyerOrders.Union(sellerOrders);
            }

            // 状态筛选
            if (!string.IsNullOrEmpty(status))
            {
                orders = orders.Where(o => o.Status == status);
            }

            var totalCount = orders.Count();
            var pagedOrders = orders
                .OrderByDescending(o => o.CreateTime)
                .Skip((pageIndex - 1) * pageSize)
                .Take(pageSize)
                .ToList();

            var orderResponses = pagedOrders.Select(order => new OrderListResponse
            {
                OrderId = order.OrderId,
                Product = order.Product != null ? new ProductBriefInfo
                {
                    ProductId = order.Product.ProductId,
                    Title = order.Product.Title,
                    Price = order.Product.BasePrice,
                    MainImageUrl = order.Product.ProductImages?.FirstOrDefault()?.ImageUrl,
                    Status = order.Product.Status
                } : null,
                OtherUser = order.BuyerId == userId
                    ? (order.Seller != null ? new UserBriefInfo
                    {
                        UserId = order.Seller.UserId,
                        Username = order.Seller.Username ?? "",
                        Nickname = order.Seller.FullName,
                        AvatarUrl = null,
                        CreditScore = order.Seller.CreditScore
                    } : null)
                    : (order.Buyer != null ? new UserBriefInfo
                    {
                        UserId = order.Buyer.UserId,
                        Username = order.Buyer.Username ?? "",
                        Nickname = order.Buyer.FullName,
                        AvatarUrl = null,
                        CreditScore = order.Buyer.CreditScore
                    } : null),
                TotalAmount = order.TotalAmount,
                FinalPrice = order.FinalPrice,
                Status = order.Status,
                CreateTime = order.CreateTime,
                UserRole = order.BuyerId == userId ? "buyer" : "seller",
                IsExpired = order.ExpireTime.HasValue && order.ExpireTime.Value < DateTime.Now
            }).ToList();

            return (orderResponses, totalCount);
        }

        public async Task<List<OrderListResponse>> GetProductOrdersAsync(int productId, int userId)
        {
            var orders = await _orderRepository.GetByProductIdAsync(productId);

            // 只有商品的卖家可以查看所有订单
            var product = await _productRepository.GetByPrimaryKeyAsync(productId);
            if (product?.UserId != userId)
            {
                // 买家只能看到自己的订单
                orders = orders.Where(o => o.BuyerId == userId);
            }

            return orders.Select(order => new OrderListResponse
            {
                OrderId = order.OrderId,
                Product = order.Product != null ? new ProductBriefInfo
                {
                    ProductId = order.Product.ProductId,
                    Title = order.Product.Title,
                    Price = order.Product.BasePrice,
                    MainImageUrl = order.Product.ProductImages?.FirstOrDefault()?.ImageUrl,
                    Status = order.Product.Status
                } : null,
                OtherUser = order.BuyerId == userId
                    ? (order.Seller != null ? new UserBriefInfo
                    {
                        UserId = order.Seller.UserId,
                        Username = order.Seller.Username ?? "",
                        Nickname = order.Seller.FullName,
                        AvatarUrl = null,
                        CreditScore = order.Seller.CreditScore
                    } : null)
                    : (order.Buyer != null ? new UserBriefInfo
                    {
                        UserId = order.Buyer.UserId,
                        Username = order.Buyer.Username ?? "",
                        Nickname = order.Buyer.FullName,
                        AvatarUrl = null,
                        CreditScore = order.Buyer.CreditScore
                    } : null),
                TotalAmount = order.TotalAmount,
                FinalPrice = order.FinalPrice,
                Status = order.Status,
                CreateTime = order.CreateTime,
                UserRole = order.BuyerId == userId ? "buyer" : "seller",
                IsExpired = order.ExpireTime.HasValue && order.ExpireTime.Value < DateTime.Now
            }).OrderByDescending(o => o.CreateTime).ToList();
        }

        public async Task<OrderStatisticsResponse> GetUserOrderStatisticsAsync(int userId)
        {
            var buyerOrders = await _orderRepository.GetByBuyerIdAsync(userId);
            var sellerOrders = await _orderRepository.GetBySellerIdAsync(userId);
            var allOrders = buyerOrders.Union(sellerOrders).ToList();

            var currentMonth = DateTime.Now.Date.AddDays(1 - DateTime.Now.Day);
            var monthlyOrders = allOrders.Where(o => o.CreateTime >= currentMonth).ToList();

            return new OrderStatisticsResponse
            {
                TotalOrders = allOrders.Count,
                PendingPaymentOrders = allOrders.Count(o => o.Status == Models.Entities.Order.OrderStatus.PendingPayment),
                PaidOrders = allOrders.Count(o => o.Status == Models.Entities.Order.OrderStatus.Paid),
                ShippedOrders = allOrders.Count(o => o.Status == Models.Entities.Order.OrderStatus.Shipped),
                CompletedOrders = allOrders.Count(o => o.Status == Models.Entities.Order.OrderStatus.Completed),
                CancelledOrders = allOrders.Count(o => o.Status == Models.Entities.Order.OrderStatus.Cancelled),
                TotalAmount = allOrders.Where(o => o.TotalAmount.HasValue).Sum(o => o.TotalAmount!.Value),
                MonthlyOrders = monthlyOrders.Count,
                MonthlyAmount = monthlyOrders.Where(o => o.TotalAmount.HasValue).Sum(o => o.TotalAmount!.Value)
            };
        }
        #endregion

        #region 订单状态管理
        public async Task<bool> UpdateOrderStatusAsync(int orderId, int userId, UpdateOrderStatusRequest request)
        {
            var order = await _orderRepository.GetOrderWithDetailsAsync(orderId);
            if (order == null) return false;

            // 权限检查
            if (order.BuyerId != userId && order.SellerId != userId)
                return false;

            var userRole = order.BuyerId == userId ? "buyer" : "seller";

            // 验证状态转换是否合法
            if (!IsValidStatusTransition(order.Status, request.Status, userRole))
                return false;

            try
            {
                await _unitOfWork.BeginTransactionAsync();

                // 更新订单状态
                var success = await _orderRepository.UpdateOrderStatusAsync(orderId, request.Status);
                if (!success)
                {
                    await _unitOfWork.RollbackTransactionAsync();
                    return false;
                }

                await _unitOfWork.SaveChangesAsync();
                await _unitOfWork.CommitTransactionAsync();

                _logger.LogInformation("订单 {OrderId} 状态已更新为 {Status}，操作用户: {UserId}",
                    orderId, request.Status, userId);

                return true;
            }
            catch (Exception ex)
            {
                await _unitOfWork.RollbackTransactionAsync();
                _logger.LogError(ex, "更新订单状态失败，订单ID: {OrderId}", orderId);
                return false;
            }
        }

        public async Task<bool> ConfirmPaymentAsync(int orderId, int userId)
        {
            return await UpdateOrderStatusAsync(orderId, userId, new UpdateOrderStatusRequest
            {
                Status = Models.Entities.Order.OrderStatus.Paid,
                Remarks = "买家确认付款"
            });
        }

        public async Task<bool> ShipOrderAsync(int orderId, int userId, string? trackingInfo = null)
        {
            return await UpdateOrderStatusAsync(orderId, userId, new UpdateOrderStatusRequest
            {
                Status = Models.Entities.Order.OrderStatus.Shipped,
                Remarks = string.IsNullOrEmpty(trackingInfo) ? "卖家已发货" : $"卖家已发货，物流信息: {trackingInfo}"
            });
        }

        public async Task<bool> ConfirmDeliveryAsync(int orderId, int userId)
        {
            return await UpdateOrderStatusAsync(orderId, userId, new UpdateOrderStatusRequest
            {
                Status = Models.Entities.Order.OrderStatus.Delivered,
                Remarks = "买家确认收货"
            });
        }

        public async Task<bool> CompleteOrderAsync(int orderId, int userId)
        {
            var order = await _orderRepository.GetOrderWithDetailsAsync(orderId);
            if (order == null)
            {
                _logger.LogWarning("完成订单：订单不存在，订单ID: {OrderId}", orderId);
                return false;
            }

            // 检查权限（买家或卖家都可以完成订单）
            if (order.BuyerId != userId && order.SellerId != userId)
            {
                _logger.LogWarning("完成订单：无权限操作订单 {OrderId}，用户 {UserId}", orderId, userId);
                return false;
            }

            if (order.Status != Models.Entities.Order.OrderStatus.Delivered)
            {
                _logger.LogWarning("完成订单：订单状态不正确，订单 {OrderId}，当前状态 {Status}",
                    orderId, order.Status);
                return false;
            }

            var transferAmount = order.FinalPrice ?? order.TotalAmount ?? 0;
            if (transferAmount <= 0)
            {
                _logger.LogWarning("完成订单：金额异常，订单 {OrderId}，金额 {Amount}", orderId, transferAmount);
                return false;
            }

            try
            {
                await _unitOfWork.BeginTransactionAsync();

                // 1. 将资金转给卖家
                var creditSuccess = await _virtualAccountRepository.CreditAsync(order.SellerId, transferAmount,
                    $"订单收款 {orderId} - 商品: {order.Product?.Title}");

                if (!creditSuccess)
                {
                    await _unitOfWork.RollbackTransactionAsync();
                    _logger.LogError("完成订单：给卖家转账失败，订单 {OrderId}", orderId);
                    return false;
                }

                // 2. 更新订单状态为已完成
                var statusUpdateSuccess = await _orderRepository.UpdateOrderStatusAsync(orderId,
                    Models.Entities.Order.OrderStatus.Completed);

                if (!statusUpdateSuccess)
                {
                    await _unitOfWork.RollbackTransactionAsync();
                    _logger.LogError("完成订单：更新订单状态失败，订单 {OrderId}", orderId);
                    return false;
                }

                await _unitOfWork.SaveChangesAsync();
                await _unitOfWork.CommitTransactionAsync();

                _logger.LogInformation("订单 {OrderId} 完成并转账成功，卖家 {SellerId} 收到 {Amount}",
                    orderId, order.SellerId, transferAmount);

                return true;
            }
            catch (Exception ex)
            {
                await _unitOfWork.RollbackTransactionAsync();
                _logger.LogError(ex, "完成订单失败，订单ID: {OrderId}", orderId);
                return false;
            }
        }

        public async Task<bool> CancelOrderAsync(int orderId, int userId, string? reason = null)
        {
            return await UpdateOrderStatusAsync(orderId, userId, new UpdateOrderStatusRequest
            {
                Status = Models.Entities.Order.OrderStatus.Cancelled,
                Remarks = string.IsNullOrEmpty(reason) ? "订单已取消" : $"订单已取消: {reason}"
            });
        }
        #endregion

        #region 订单超时管理
        public async Task<int> ProcessExpiredOrdersAsync()
        {
            var startTime = DateTime.Now;
            _logger.LogInformation("开始处理过期订单，开始时间: {StartTime}", startTime);

            try
            {
                await _unitOfWork.BeginTransactionAsync();

                // 获取所有过期订单
                var expiredOrders = await _orderRepository.GetExpiredOrdersAsync();
                var expiredOrdersList = expiredOrders.ToList();

                _logger.LogInformation("找到 {Count} 个过期订单需要处理", expiredOrdersList.Count);

                var processedCount = 0;
                var failedCount = 0;

                foreach (var order in expiredOrdersList)
                {
                    try
                    {
                        var success = await _orderRepository.UpdateOrderStatusAsync(
                            order.OrderId, Models.Entities.Order.OrderStatus.Cancelled);

                        if (success)
                        {
                            processedCount++;
                            _logger.LogDebug("订单 {OrderId} 因超时被自动取消，买家: {BuyerId}, 过期时间: {ExpireTime}",
                                order.OrderId, order.BuyerId, order.ExpireTime);
                        }
                        else
                        {
                            failedCount++;
                            _logger.LogWarning("订单 {OrderId} 状态更新失败", order.OrderId);
                        }
                    }
                    catch (Exception ex)
                    {
                        failedCount++;
                        _logger.LogError(ex, "处理过期订单 {OrderId} 时发生异常", order.OrderId);
                    }
                }

                await _unitOfWork.SaveChangesAsync();
                await _unitOfWork.CommitTransactionAsync();

                var duration = DateTime.Now.Subtract(startTime);
                _logger.LogInformation("处理过期订单完成，耗时: {Duration}ms, 成功处理: {ProcessedCount}, 失败: {FailedCount}",
                    duration.TotalMilliseconds, processedCount, failedCount);

                return processedCount;
            }
            catch (Exception ex)
            {
                await _unitOfWork.RollbackTransactionAsync();
                _logger.LogError(ex, "处理过期订单时发生严重错误");
                throw;
            }
        }

        public async Task<List<OrderDetailResponse>> GetExpiringOrdersAsync(int beforeMinutes = 30)
        {
            var cutoffTime = DateTime.Now.AddMinutes(beforeMinutes);
            _logger.LogDebug("查询即将在 {CutoffTime} 之前过期的订单", cutoffTime);

            try
            {
                // 直接查询即将过期的待付款订单
                var expiringOrders = await _orderRepository.GetExpiringOrdersAsync(cutoffTime);

                var result = new List<OrderDetailResponse>();
                foreach (var order in expiringOrders)
                {
                    var detail = await GetOrderDetailAsync(order.OrderId, order.BuyerId);
                    if (detail != null)
                    {
                        result.Add(detail);
                    }
                }

                _logger.LogInformation("找到 {Count} 个即将过期的订单", result.Count);
                return result;
            }
            catch (Exception ex)
            {
                _logger.LogError(ex, "查询即将过期订单时发生错误");
                throw;
            }
        }
        #endregion

        #region 订单支付
        public async Task<PaymentResult> PayOrderWithVirtualAccountAsync(int orderId, int userId)
        {
            _logger.LogInformation("用户 {UserId} 开始支付订单 {OrderId}", userId, orderId);

            var order = await _orderRepository.GetOrderWithDetailsAsync(orderId);
            if (order == null)
            {
                return new PaymentResult
                {
                    Success = false,
                    Message = "订单不存在"
                };
            }

            if (order.BuyerId != userId)
            {
                return new PaymentResult
                {
                    Success = false,
                    Message = "无权限支付此订单"
                };
            }

            if (order.Status != Models.Entities.Order.OrderStatus.PendingPayment)
            {
                return new PaymentResult
                {
                    Success = false,
                    Message = $"订单状态不允许支付，当前状态：{order.Status}"
                };
            }

            // 检查订单是否已过期
            if (order.ExpireTime.HasValue && order.ExpireTime.Value < DateTime.UtcNow)
            {
                return new PaymentResult
                {
                    Success = false,
                    Message = "订单已过期"
                };
            }

            var paymentAmount = order.FinalPrice ?? order.TotalAmount ?? 0;
            if (paymentAmount <= 0)
            {
                return new PaymentResult
                {
                    Success = false,
                    Message = "订单金额异常"
                };
            }

            // 检查虚拟账户余额
            var hasBalance = await _virtualAccountRepository.HasSufficientBalanceAsync(userId, paymentAmount);
            if (!hasBalance)
            {
                var currentBalance = await _virtualAccountRepository.GetBalanceAsync(userId);
                return new PaymentResult
                {
                    Success = false,
                    Message = "余额不足，请先充值",
                    RemainingBalance = currentBalance
                };
            }

            try
            {
                await _unitOfWork.BeginTransactionAsync();

                // 1. 扣除买家余额
                var debitSuccess = await _virtualAccountRepository.DebitAsync(userId, paymentAmount,
                    $"支付订单 {orderId} - 商品: {order.Product?.Title}");

                if (!debitSuccess)
                {
                    await _unitOfWork.RollbackTransactionAsync();
                    return new PaymentResult
                    {
                        Success = false,
                        Message = "扣款失败，请重试"
                    };
                }

                // 2. 更新订单状态为已付款
                var statusUpdateSuccess = await _orderRepository.UpdateOrderStatusAsync(orderId,
                    Models.Entities.Order.OrderStatus.Paid);

                if (!statusUpdateSuccess)
                {
                    await _unitOfWork.RollbackTransactionAsync();
                    return new PaymentResult
                    {
                        Success = false,
                        Message = "更新订单状态失败"
                    };
                }

                await _unitOfWork.SaveChangesAsync();
                await _unitOfWork.CommitTransactionAsync();

                var remainingBalance = await _virtualAccountRepository.GetBalanceAsync(userId);

                _logger.LogInformation("订单 {OrderId} 支付成功，用户 {UserId}，金额 {Amount}，余额 {Balance}",
                    orderId, userId, paymentAmount, remainingBalance);

                return new PaymentResult
                {
                    Success = true,
                    Message = "支付成功",
                    Amount = paymentAmount,
                    RemainingBalance = remainingBalance,
                    PaymentTime = DateTime.UtcNow,
                    TransactionId = $"PAY_{orderId}_{DateTime.UtcNow:yyyyMMddHHmmss}"
                };
            }
            catch (Exception ex)
            {
                await _unitOfWork.RollbackTransactionAsync();
                _logger.LogError(ex, "订单 {OrderId} 支付失败，用户 {UserId}", orderId, userId);

                return new PaymentResult
                {
                    Success = false,
                    Message = "支付过程中发生错误，请重试"
                };
            }
        }
        #endregion

        #region 订单验证
        public bool IsValidStatusTransition(string currentStatus, string newStatus, string userRole)
        {
            // 定义状态转换规则
            var transitions = new Dictionary<string, Dictionary<string, string[]>>
            {
                [Models.Entities.Order.OrderStatus.PendingPayment] = new Dictionary<string, string[]>
                {
                    ["buyer"] = new[] { Models.Entities.Order.OrderStatus.Paid, Models.Entities.Order.OrderStatus.Cancelled },
                    ["seller"] = new[] { Models.Entities.Order.OrderStatus.Cancelled }
                },
                [Models.Entities.Order.OrderStatus.Paid] = new Dictionary<string, string[]>
                {
                    ["buyer"] = new[] { Models.Entities.Order.OrderStatus.Cancelled },
                    ["seller"] = new[] { Models.Entities.Order.OrderStatus.Shipped, Models.Entities.Order.OrderStatus.Cancelled }
                },
                [Models.Entities.Order.OrderStatus.Shipped] = new Dictionary<string, string[]>
                {
                    ["buyer"] = new[] { Models.Entities.Order.OrderStatus.Delivered },
                    ["seller"] = new string[0] // 卖家发货后不能再改变状态
                },
                [Models.Entities.Order.OrderStatus.Delivered] = new Dictionary<string, string[]>
                {
                    ["buyer"] = new[] { Models.Entities.Order.OrderStatus.Completed },
                    ["seller"] = new[] { Models.Entities.Order.OrderStatus.Completed }
                },
                [Models.Entities.Order.OrderStatus.Completed] = new Dictionary<string, string[]>
                {
                    ["buyer"] = new string[0],
                    ["seller"] = new string[0]
                },
                [Models.Entities.Order.OrderStatus.Cancelled] = new Dictionary<string, string[]>
                {
                    ["buyer"] = new string[0],
                    ["seller"] = new string[0]
                }
            };

            if (!transitions.ContainsKey(currentStatus))
                return false;

            if (!transitions[currentStatus].ContainsKey(userRole))
                return false;

            return transitions[currentStatus][userRole].Contains(newStatus);
        }

        public async Task<bool> HasOrderPermissionAsync(int orderId, int userId)
        {
            var order = await _orderRepository.GetByPrimaryKeyAsync(orderId);
            return order != null && (order.BuyerId == userId || order.SellerId == userId);
        }

        /// <summary>
        /// 获取下一个订单ID
        /// </summary>
        private async Task<int> GetNextOrderIdAsync()
        {
            try
            {
                // 使用原生SQL查询获取序列值
                var sql = "SELECT ABSTRACT_ORDER_SEQ.NEXTVAL AS Value FROM DUAL";
                var results = await _unitOfWork.ExecuteQueryAsync<SequenceValue>(sql);
                return Convert.ToInt32(results.First().Value);
            }
            catch (Exception)
            {
                // 测试环境使用时间戳生成ID
                var timestamp = DateTimeOffset.UtcNow.ToUnixTimeMilliseconds();
                var random = new Random().Next(1000, 9999);
                return Convert.ToInt32(timestamp % 1000000) * 10000 + random;
            }
        }

        /// <summary>
        /// 序列值包装类
        /// </summary>
        private class SequenceValue
        {
            public decimal Value { get; set; }
        }
        #endregion
    }
}
=======
using CampusTrade.API.Models.DTOs.Order;
using CampusTrade.API.Models.DTOs.Payment;
using CampusTrade.API.Models.Entities;
using CampusTrade.API.Repositories.Interfaces;
using CampusTrade.API.Services.Interfaces;
using Microsoft.EntityFrameworkCore;
using Microsoft.Extensions.Logging;

namespace CampusTrade.API.Services.Order
{
    /// <summary>
    /// 订单服务实现
    /// </summary>
    public class OrderService : IOrderService
    {
        private readonly IOrderRepository _orderRepository;
        private readonly IRepository<Models.Entities.Product> _productRepository;
        private readonly IRepository<User> _userRepository;
        private readonly IRepository<AbstractOrder> _abstractOrderRepository;
        private readonly IVirtualAccountsRepository _virtualAccountRepository;
        private readonly IUnitOfWork _unitOfWork;
        private readonly ILogger<OrderService> _logger;

        // 订单超时时间（分钟）
        private const int ORDER_TIMEOUT_MINUTES = 30;

        public OrderService(
            IOrderRepository orderRepository,
            IRepository<Models.Entities.Product> productRepository,
            IRepository<User> userRepository,
            IRepository<AbstractOrder> abstractOrderRepository,
            IVirtualAccountsRepository virtualAccountRepository,
            IUnitOfWork unitOfWork,
            ILogger<OrderService> logger)
        {
            _orderRepository = orderRepository;
            _productRepository = productRepository;
            _userRepository = userRepository;
            _abstractOrderRepository = abstractOrderRepository;
            _virtualAccountRepository = virtualAccountRepository;
            _unitOfWork = unitOfWork;
            _logger = logger;
        }

        #region 订单创建
        public async Task<OrderDetailResponse> CreateOrderAsync(int userId, CreateOrderRequest request)
        {
            _logger.LogInformation("用户 {UserId} 开始创建订单，商品ID: {ProductId}", userId, request.ProductId);

            // 1. 验证商品是否存在且可购买
            var product = await _productRepository.GetByPrimaryKeyAsync(request.ProductId);
            if (product == null)
                throw new ArgumentException("商品不存在");

            if (product.Status != Models.Entities.Product.ProductStatus.OnSale)
                throw new InvalidOperationException("商品不可购买");

            if (product.UserId == userId)
                throw new InvalidOperationException("不能购买自己的商品");

            // 2. 检查是否已有未完成的订单
            var existingOrders = await _orderRepository.GetByBuyerIdAsync(userId);
            var pendingOrder = existingOrders.FirstOrDefault(o =>
                o.ProductId == request.ProductId &&
                (o.Status == Models.Entities.Order.OrderStatus.PendingPayment ||
                 o.Status == Models.Entities.Order.OrderStatus.Paid));

            if (pendingOrder != null)
                throw new InvalidOperationException("该商品已有未完成的订单");

            try
            {
                await _unitOfWork.BeginTransactionAsync();

                // 3. 创建抽象订单，让Oracle触发器自动分配ID
                var abstractOrder = new AbstractOrder
                {
                    OrderType = AbstractOrder.OrderTypes.Normal
                };
                await _abstractOrderRepository.AddAsync(abstractOrder);
                await _unitOfWork.SaveChangesAsync();

                // 4. 创建订单，使用抽象订单的ID
                var order = new Models.Entities.Order
                {
                    OrderId = abstractOrder.AbstractOrderId,
                    BuyerId = userId,
                    SellerId = product.UserId,
                    ProductId = request.ProductId,
                    TotalAmount = request.FinalPrice ?? product.BasePrice,
                    FinalPrice = request.FinalPrice,
                    Status = Models.Entities.Order.OrderStatus.PendingPayment,
                    CreateTime = DateTime.Now,
                    ExpireTime = DateTime.Now.AddMinutes(ORDER_TIMEOUT_MINUTES)
                };

                await _orderRepository.AddAsync(order);
                await _unitOfWork.SaveChangesAsync();
                await _unitOfWork.CommitTransactionAsync();

                _logger.LogInformation("订单创建成功，订单ID: {OrderId}", order.OrderId);

                // 5. 返回订单详情
                return await GetOrderDetailAsync(order.OrderId, userId)
                    ?? throw new InvalidOperationException("订单创建失败");
            }
            catch (Exception ex)
            {
                await _unitOfWork.RollbackTransactionAsync();
                _logger.LogError(ex, "创建订单失败");
                throw;
            }
        }
        #endregion

        #region 订单查询
        public async Task<OrderDetailResponse?> GetOrderDetailAsync(int orderId, int userId)
        {
            var order = await _orderRepository.GetOrderWithDetailsAsync(orderId);
            if (order == null) return null;

            // 权限检查
            if (order.BuyerId != userId && order.SellerId != userId)
                return null;

            return new OrderDetailResponse
            {
                OrderId = order.OrderId,
                BuyerId = order.BuyerId,
                Buyer = order.Buyer != null ? new UserBriefInfo
                {
                    UserId = order.Buyer.UserId,
                    Username = order.Buyer.Username ?? "",
                    Nickname = order.Buyer.FullName,
                    AvatarUrl = null, // User实体没有头像字段
                    CreditScore = order.Buyer.CreditScore
                } : null,
                SellerId = order.SellerId,
                Seller = order.Seller != null ? new UserBriefInfo
                {
                    UserId = order.Seller.UserId,
                    Username = order.Seller.Username ?? "",
                    Nickname = order.Seller.FullName,
                    AvatarUrl = null, // User实体没有头像字段
                    CreditScore = order.Seller.CreditScore
                } : null,
                ProductId = order.ProductId,
                Product = order.Product != null ? new ProductBriefInfo
                {
                    ProductId = order.Product.ProductId,
                    Title = order.Product.Title,
                    Price = order.Product.BasePrice,
                    MainImageUrl = order.Product.ProductImages?.FirstOrDefault()?.ImageUrl,
                    Status = order.Product.Status
                } : null,
                TotalAmount = order.TotalAmount,
                FinalPrice = order.FinalPrice,
                Status = order.Status,
                CreateTime = order.CreateTime,
                ExpireTime = order.ExpireTime
            };
        }

        public async Task<(List<OrderListResponse> Orders, int TotalCount)> GetUserOrdersAsync(
            int userId, string? role = null, string? status = null, int pageIndex = 1, int pageSize = 10)
        {
            IEnumerable<Models.Entities.Order> orders;

            if (role == "buyer")
            {
                orders = await _orderRepository.GetByBuyerIdAsync(userId);
            }
            else if (role == "seller")
            {
                orders = await _orderRepository.GetBySellerIdAsync(userId);
            }
            else
            {
                // 获取用户所有订单（买家和卖家）
                var buyerOrders = await _orderRepository.GetByBuyerIdAsync(userId);
                var sellerOrders = await _orderRepository.GetBySellerIdAsync(userId);
                orders = buyerOrders.Union(sellerOrders);
            }

            // 状态筛选
            if (!string.IsNullOrEmpty(status))
            {
                orders = orders.Where(o => o.Status == status);
            }

            var totalCount = orders.Count();
            var pagedOrders = orders
                .OrderByDescending(o => o.CreateTime)
                .Skip((pageIndex - 1) * pageSize)
                .Take(pageSize)
                .ToList();

            var orderResponses = pagedOrders.Select(order => new OrderListResponse
            {
                OrderId = order.OrderId,
                Product = order.Product != null ? new ProductBriefInfo
                {
                    ProductId = order.Product.ProductId,
                    Title = order.Product.Title,
                    Price = order.Product.BasePrice,
                    MainImageUrl = order.Product.ProductImages?.FirstOrDefault()?.ImageUrl,
                    Status = order.Product.Status
                } : null,
                OtherUser = order.BuyerId == userId
                    ? (order.Seller != null ? new UserBriefInfo
                    {
                        UserId = order.Seller.UserId,
                        Username = order.Seller.Username ?? "",
                        Nickname = order.Seller.FullName,
                        AvatarUrl = null,
                        CreditScore = order.Seller.CreditScore
                    } : null)
                    : (order.Buyer != null ? new UserBriefInfo
                    {
                        UserId = order.Buyer.UserId,
                        Username = order.Buyer.Username ?? "",
                        Nickname = order.Buyer.FullName,
                        AvatarUrl = null,
                        CreditScore = order.Buyer.CreditScore
                    } : null),
                TotalAmount = order.TotalAmount,
                FinalPrice = order.FinalPrice,
                Status = order.Status,
                CreateTime = order.CreateTime,
                UserRole = order.BuyerId == userId ? "buyer" : "seller",
                IsExpired = order.ExpireTime.HasValue && order.ExpireTime.Value < DateTime.Now
            }).ToList();

            return (orderResponses, totalCount);
        }

        public async Task<List<OrderListResponse>> GetProductOrdersAsync(int productId, int userId)
        {
            var orders = await _orderRepository.GetByProductIdAsync(productId);

            // 只有商品的卖家可以查看所有订单
            var product = await _productRepository.GetByPrimaryKeyAsync(productId);
            if (product?.UserId != userId)
            {
                // 买家只能看到自己的订单
                orders = orders.Where(o => o.BuyerId == userId);
            }

            return orders.Select(order => new OrderListResponse
            {
                OrderId = order.OrderId,
                Product = order.Product != null ? new ProductBriefInfo
                {
                    ProductId = order.Product.ProductId,
                    Title = order.Product.Title,
                    Price = order.Product.BasePrice,
                    MainImageUrl = order.Product.ProductImages?.FirstOrDefault()?.ImageUrl,
                    Status = order.Product.Status
                } : null,
                OtherUser = order.BuyerId == userId
                    ? (order.Seller != null ? new UserBriefInfo
                    {
                        UserId = order.Seller.UserId,
                        Username = order.Seller.Username ?? "",
                        Nickname = order.Seller.FullName,
                        AvatarUrl = null,
                        CreditScore = order.Seller.CreditScore
                    } : null)
                    : (order.Buyer != null ? new UserBriefInfo
                    {
                        UserId = order.Buyer.UserId,
                        Username = order.Buyer.Username ?? "",
                        Nickname = order.Buyer.FullName,
                        AvatarUrl = null,
                        CreditScore = order.Buyer.CreditScore
                    } : null),
                TotalAmount = order.TotalAmount,
                FinalPrice = order.FinalPrice,
                Status = order.Status,
                CreateTime = order.CreateTime,
                UserRole = order.BuyerId == userId ? "buyer" : "seller",
                IsExpired = order.ExpireTime.HasValue && order.ExpireTime.Value < DateTime.Now
            }).OrderByDescending(o => o.CreateTime).ToList();
        }

        public async Task<OrderStatisticsResponse> GetUserOrderStatisticsAsync(int userId)
        {
            var buyerOrders = await _orderRepository.GetByBuyerIdAsync(userId);
            var sellerOrders = await _orderRepository.GetBySellerIdAsync(userId);
            var allOrders = buyerOrders.Union(sellerOrders).ToList();

            var currentMonth = DateTime.Now.Date.AddDays(1 - DateTime.Now.Day);
            var monthlyOrders = allOrders.Where(o => o.CreateTime >= currentMonth).ToList();

            return new OrderStatisticsResponse
            {
                TotalOrders = allOrders.Count,
                PendingPaymentOrders = allOrders.Count(o => o.Status == Models.Entities.Order.OrderStatus.PendingPayment),
                PaidOrders = allOrders.Count(o => o.Status == Models.Entities.Order.OrderStatus.Paid),
                ShippedOrders = allOrders.Count(o => o.Status == Models.Entities.Order.OrderStatus.Shipped),
                CompletedOrders = allOrders.Count(o => o.Status == Models.Entities.Order.OrderStatus.Completed),
                CancelledOrders = allOrders.Count(o => o.Status == Models.Entities.Order.OrderStatus.Cancelled),
                TotalAmount = allOrders.Where(o => o.TotalAmount.HasValue).Sum(o => o.TotalAmount!.Value),
                MonthlyOrders = monthlyOrders.Count,
                MonthlyAmount = monthlyOrders.Where(o => o.TotalAmount.HasValue).Sum(o => o.TotalAmount!.Value)
            };
        }
        #endregion

        #region 订单状态管理
        public async Task<bool> UpdateOrderStatusAsync(int orderId, int userId, UpdateOrderStatusRequest request)
        {
            var order = await _orderRepository.GetOrderWithDetailsAsync(orderId);
            if (order == null) return false;

            // 权限检查
            if (order.BuyerId != userId && order.SellerId != userId)
                return false;

            var userRole = order.BuyerId == userId ? "buyer" : "seller";

            // 验证状态转换是否合法
            if (!IsValidStatusTransition(order.Status, request.Status, userRole))
                return false;

            try
            {
                await _unitOfWork.BeginTransactionAsync();

                // 更新订单状态
                var success = await _orderRepository.UpdateOrderStatusAsync(orderId, request.Status);
                if (!success)
                {
                    await _unitOfWork.RollbackTransactionAsync();
                    return false;
                }

                await _unitOfWork.SaveChangesAsync();
                await _unitOfWork.CommitTransactionAsync();

                _logger.LogInformation("订单 {OrderId} 状态已更新为 {Status}，操作用户: {UserId}",
                    orderId, request.Status, userId);

                return true;
            }
            catch (Exception ex)
            {
                await _unitOfWork.RollbackTransactionAsync();
                _logger.LogError(ex, "更新订单状态失败，订单ID: {OrderId}", orderId);
                return false;
            }
        }

        public async Task<bool> ConfirmPaymentAsync(int orderId, int userId)
        {
            return await UpdateOrderStatusAsync(orderId, userId, new UpdateOrderStatusRequest
            {
                Status = Models.Entities.Order.OrderStatus.Paid,
                Remarks = "买家确认付款"
            });
        }

        public async Task<bool> ShipOrderAsync(int orderId, int userId, string? trackingInfo = null)
        {
            return await UpdateOrderStatusAsync(orderId, userId, new UpdateOrderStatusRequest
            {
                Status = Models.Entities.Order.OrderStatus.Shipped,
                Remarks = string.IsNullOrEmpty(trackingInfo) ? "卖家已发货" : $"卖家已发货，物流信息: {trackingInfo}"
            });
        }

        public async Task<bool> ConfirmDeliveryAsync(int orderId, int userId)
        {
            return await UpdateOrderStatusAsync(orderId, userId, new UpdateOrderStatusRequest
            {
                Status = Models.Entities.Order.OrderStatus.Delivered,
                Remarks = "买家确认收货"
            });
        }

        public async Task<bool> CompleteOrderAsync(int orderId, int userId)
        {
            var order = await _orderRepository.GetOrderWithDetailsAsync(orderId);
            if (order == null)
            {
                _logger.LogWarning("完成订单：订单不存在，订单ID: {OrderId}", orderId);
                return false;
            }

            // 检查权限（买家或卖家都可以完成订单）
            if (order.BuyerId != userId && order.SellerId != userId)
            {
                _logger.LogWarning("完成订单：无权限操作订单 {OrderId}，用户 {UserId}", orderId, userId);
                return false;
            }

            if (order.Status != Models.Entities.Order.OrderStatus.Delivered)
            {
                _logger.LogWarning("完成订单：订单状态不正确，订单 {OrderId}，当前状态 {Status}",
                    orderId, order.Status);
                return false;
            }

            var transferAmount = order.FinalPrice ?? order.TotalAmount ?? 0;
            if (transferAmount <= 0)
            {
                _logger.LogWarning("完成订单：金额异常，订单 {OrderId}，金额 {Amount}", orderId, transferAmount);
                return false;
            }

            try
            {
                await _unitOfWork.BeginTransactionAsync();

                // 1. 将资金转给卖家
                var creditSuccess = await _virtualAccountRepository.CreditAsync(order.SellerId, transferAmount,
                    $"订单收款 {orderId} - 商品: {order.Product?.Title}");

                if (!creditSuccess)
                {
                    await _unitOfWork.RollbackTransactionAsync();
                    _logger.LogError("完成订单：给卖家转账失败，订单 {OrderId}", orderId);
                    return false;
                }

                // 2. 更新订单状态为已完成
                var statusUpdateSuccess = await _orderRepository.UpdateOrderStatusAsync(orderId,
                    Models.Entities.Order.OrderStatus.Completed);

                if (!statusUpdateSuccess)
                {
                    await _unitOfWork.RollbackTransactionAsync();
                    _logger.LogError("完成订单：更新订单状态失败，订单 {OrderId}", orderId);
                    return false;
                }

                await _unitOfWork.SaveChangesAsync();
                await _unitOfWork.CommitTransactionAsync();

                _logger.LogInformation("订单 {OrderId} 完成并转账成功，卖家 {SellerId} 收到 {Amount}",
                    orderId, order.SellerId, transferAmount);

                return true;
            }
            catch (Exception ex)
            {
                await _unitOfWork.RollbackTransactionAsync();
                _logger.LogError(ex, "完成订单失败，订单ID: {OrderId}", orderId);
                return false;
            }
        }

        public async Task<bool> CancelOrderAsync(int orderId, int userId, string? reason = null)
        {
            return await UpdateOrderStatusAsync(orderId, userId, new UpdateOrderStatusRequest
            {
                Status = Models.Entities.Order.OrderStatus.Cancelled,
                Remarks = string.IsNullOrEmpty(reason) ? "订单已取消" : $"订单已取消: {reason}"
            });
        }
        #endregion

        #region 订单超时管理
        public async Task<int> ProcessExpiredOrdersAsync()
        {
            var startTime = DateTime.Now;
            _logger.LogInformation("开始处理过期订单，开始时间: {StartTime}", startTime);

            try
            {
                await _unitOfWork.BeginTransactionAsync();

                // 获取所有过期订单
                var expiredOrders = await _orderRepository.GetExpiredOrdersAsync();
                var expiredOrdersList = expiredOrders.ToList();

                _logger.LogInformation("找到 {Count} 个过期订单需要处理", expiredOrdersList.Count);

                var processedCount = 0;
                var failedCount = 0;

                foreach (var order in expiredOrdersList)
                {
                    try
                    {
                        var success = await _orderRepository.UpdateOrderStatusAsync(
                            order.OrderId, Models.Entities.Order.OrderStatus.Cancelled);

                        if (success)
                        {
                            processedCount++;
                            _logger.LogDebug("订单 {OrderId} 因超时被自动取消，买家: {BuyerId}, 过期时间: {ExpireTime}",
                                order.OrderId, order.BuyerId, order.ExpireTime);
                        }
                        else
                        {
                            failedCount++;
                            _logger.LogWarning("订单 {OrderId} 状态更新失败", order.OrderId);
                        }
                    }
                    catch (Exception ex)
                    {
                        failedCount++;
                        _logger.LogError(ex, "处理过期订单 {OrderId} 时发生异常", order.OrderId);
                    }
                }

                await _unitOfWork.SaveChangesAsync();
                await _unitOfWork.CommitTransactionAsync();

                var duration = DateTime.Now.Subtract(startTime);
                _logger.LogInformation("处理过期订单完成，耗时: {Duration}ms, 成功处理: {ProcessedCount}, 失败: {FailedCount}",
                    duration.TotalMilliseconds, processedCount, failedCount);

                return processedCount;
            }
            catch (Exception ex)
            {
                await _unitOfWork.RollbackTransactionAsync();
                _logger.LogError(ex, "处理过期订单时发生严重错误");
                throw;
            }
        }

        public async Task<List<OrderDetailResponse>> GetExpiringOrdersAsync(int beforeMinutes = 30)
        {
            var cutoffTime = DateTime.Now.AddMinutes(beforeMinutes);
            _logger.LogDebug("查询即将在 {CutoffTime} 之前过期的订单", cutoffTime);

            try
            {
                // 直接查询即将过期的待付款订单
                var expiringOrders = await _orderRepository.GetExpiringOrdersAsync(cutoffTime);

                var result = new List<OrderDetailResponse>();
                foreach (var order in expiringOrders)
                {
                    var detail = await GetOrderDetailAsync(order.OrderId, order.BuyerId);
                    if (detail != null)
                    {
                        result.Add(detail);
                    }
                }

                _logger.LogInformation("找到 {Count} 个即将过期的订单", result.Count);
                return result;
            }
            catch (Exception ex)
            {
                _logger.LogError(ex, "查询即将过期订单时发生错误");
                throw;
            }
        }
        #endregion

        #region 订单支付
        public async Task<PaymentResult> PayOrderWithVirtualAccountAsync(int orderId, int userId)
        {
            _logger.LogInformation("用户 {UserId} 开始支付订单 {OrderId}", userId, orderId);

            var order = await _orderRepository.GetOrderWithDetailsAsync(orderId);
            if (order == null)
            {
                return new PaymentResult
                {
                    Success = false,
                    Message = "订单不存在"
                };
            }

            if (order.BuyerId != userId)
            {
                return new PaymentResult
                {
                    Success = false,
                    Message = "无权限支付此订单"
                };
            }

            if (order.Status != Models.Entities.Order.OrderStatus.PendingPayment)
            {
                return new PaymentResult
                {
                    Success = false,
                    Message = $"订单状态不允许支付，当前状态：{order.Status}"
                };
            }

            // 检查订单是否已过期
            if (order.ExpireTime.HasValue && order.ExpireTime.Value < DateTime.UtcNow)
            {
                return new PaymentResult
                {
                    Success = false,
                    Message = "订单已过期"
                };
            }

            var paymentAmount = order.FinalPrice ?? order.TotalAmount ?? 0;
            if (paymentAmount <= 0)
            {
                return new PaymentResult
                {
                    Success = false,
                    Message = "订单金额异常"
                };
            }

            // 检查虚拟账户余额
            var hasBalance = await _virtualAccountRepository.HasSufficientBalanceAsync(userId, paymentAmount);
            if (!hasBalance)
            {
                var currentBalance = await _virtualAccountRepository.GetBalanceAsync(userId);
                return new PaymentResult
                {
                    Success = false,
                    Message = "余额不足，请先充值",
                    RemainingBalance = currentBalance
                };
            }

            try
            {
                await _unitOfWork.BeginTransactionAsync();

                // 1. 扣除买家余额
                var debitSuccess = await _virtualAccountRepository.DebitAsync(userId, paymentAmount,
                    $"支付订单 {orderId} - 商品: {order.Product?.Title}");

                if (!debitSuccess)
                {
                    await _unitOfWork.RollbackTransactionAsync();
                    return new PaymentResult
                    {
                        Success = false,
                        Message = "扣款失败，请重试"
                    };
                }

                // 2. 更新订单状态为已付款
                var statusUpdateSuccess = await _orderRepository.UpdateOrderStatusAsync(orderId,
                    Models.Entities.Order.OrderStatus.Paid);

                if (!statusUpdateSuccess)
                {
                    await _unitOfWork.RollbackTransactionAsync();
                    return new PaymentResult
                    {
                        Success = false,
                        Message = "更新订单状态失败"
                    };
                }

                await _unitOfWork.SaveChangesAsync();
                await _unitOfWork.CommitTransactionAsync();

                var remainingBalance = await _virtualAccountRepository.GetBalanceAsync(userId);

                _logger.LogInformation("订单 {OrderId} 支付成功，用户 {UserId}，金额 {Amount}，余额 {Balance}",
                    orderId, userId, paymentAmount, remainingBalance);

                return new PaymentResult
                {
                    Success = true,
                    Message = "支付成功",
                    Amount = paymentAmount,
                    RemainingBalance = remainingBalance,
                    PaymentTime = DateTime.UtcNow,
                    TransactionId = $"PAY_{orderId}_{DateTime.UtcNow:yyyyMMddHHmmss}"
                };
            }
            catch (Exception ex)
            {
                await _unitOfWork.RollbackTransactionAsync();
                _logger.LogError(ex, "订单 {OrderId} 支付失败，用户 {UserId}", orderId, userId);

                return new PaymentResult
                {
                    Success = false,
                    Message = "支付过程中发生错误，请重试"
                };
            }
        }
        #endregion

        #region 订单验证
        public bool IsValidStatusTransition(string currentStatus, string newStatus, string userRole)
        {
            // 定义状态转换规则
            var transitions = new Dictionary<string, Dictionary<string, string[]>>
            {
                [Models.Entities.Order.OrderStatus.PendingPayment] = new Dictionary<string, string[]>
                {
                    ["buyer"] = new[] { Models.Entities.Order.OrderStatus.Paid, Models.Entities.Order.OrderStatus.Cancelled },
                    ["seller"] = new[] { Models.Entities.Order.OrderStatus.Cancelled }
                },
                [Models.Entities.Order.OrderStatus.Paid] = new Dictionary<string, string[]>
                {
                    ["buyer"] = new[] { Models.Entities.Order.OrderStatus.Cancelled },
                    ["seller"] = new[] { Models.Entities.Order.OrderStatus.Shipped, Models.Entities.Order.OrderStatus.Cancelled }
                },
                [Models.Entities.Order.OrderStatus.Shipped] = new Dictionary<string, string[]>
                {
                    ["buyer"] = new[] { Models.Entities.Order.OrderStatus.Delivered },
                    ["seller"] = new string[0] // 卖家发货后不能再改变状态
                },
                [Models.Entities.Order.OrderStatus.Delivered] = new Dictionary<string, string[]>
                {
                    ["buyer"] = new[] { Models.Entities.Order.OrderStatus.Completed },
                    ["seller"] = new[] { Models.Entities.Order.OrderStatus.Completed }
                },
                [Models.Entities.Order.OrderStatus.Completed] = new Dictionary<string, string[]>
                {
                    ["buyer"] = new string[0],
                    ["seller"] = new string[0]
                },
                [Models.Entities.Order.OrderStatus.Cancelled] = new Dictionary<string, string[]>
                {
                    ["buyer"] = new string[0],
                    ["seller"] = new string[0]
                }
            };

            if (!transitions.ContainsKey(currentStatus))
                return false;

            if (!transitions[currentStatus].ContainsKey(userRole))
                return false;

            return transitions[currentStatus][userRole].Contains(newStatus);
        }

        public async Task<bool> HasOrderPermissionAsync(int orderId, int userId)
        {
            var order = await _orderRepository.GetByPrimaryKeyAsync(orderId);
            return order != null && (order.BuyerId == userId || order.SellerId == userId);
        }
        #endregion
    }
}
>>>>>>> eb8076d3
<|MERGE_RESOLUTION|>--- conflicted
+++ resolved
@@ -1,4 +1,3 @@
-<<<<<<< HEAD
 using CampusTrade.API.Models.DTOs.Order;
 using CampusTrade.API.Models.DTOs.Payment;
 using CampusTrade.API.Models.Entities;
@@ -73,13 +72,18 @@
             {
                 await _unitOfWork.BeginTransactionAsync();
 
-                // 3. 获取下一个订单ID
-                var nextOrderId = await GetNextOrderIdAsync();
-
-                // 4. 直接创建订单，触发器会自动处理abstract_orders
+                // 3. 创建抽象订单，让Oracle触发器自动分配ID
+                var abstractOrder = new AbstractOrder
+                {
+                    OrderType = AbstractOrder.OrderTypes.Normal
+                };
+                await _abstractOrderRepository.AddAsync(abstractOrder);
+                await _unitOfWork.SaveChangesAsync();
+
+                // 4. 创建订单，使用抽象订单的ID
                 var order = new Models.Entities.Order
                 {
-                    OrderId = nextOrderId,
+                    OrderId = abstractOrder.AbstractOrderId,
                     BuyerId = userId,
                     SellerId = product.UserId,
                     ProductId = request.ProductId,
@@ -731,777 +735,6 @@
             var order = await _orderRepository.GetByPrimaryKeyAsync(orderId);
             return order != null && (order.BuyerId == userId || order.SellerId == userId);
         }
-
-        /// <summary>
-        /// 获取下一个订单ID
-        /// </summary>
-        private async Task<int> GetNextOrderIdAsync()
-        {
-            try
-            {
-                // 使用原生SQL查询获取序列值
-                var sql = "SELECT ABSTRACT_ORDER_SEQ.NEXTVAL AS Value FROM DUAL";
-                var results = await _unitOfWork.ExecuteQueryAsync<SequenceValue>(sql);
-                return Convert.ToInt32(results.First().Value);
-            }
-            catch (Exception)
-            {
-                // 测试环境使用时间戳生成ID
-                var timestamp = DateTimeOffset.UtcNow.ToUnixTimeMilliseconds();
-                var random = new Random().Next(1000, 9999);
-                return Convert.ToInt32(timestamp % 1000000) * 10000 + random;
-            }
-        }
-
-        /// <summary>
-        /// 序列值包装类
-        /// </summary>
-        private class SequenceValue
-        {
-            public decimal Value { get; set; }
-        }
         #endregion
     }
-}
-=======
-using CampusTrade.API.Models.DTOs.Order;
-using CampusTrade.API.Models.DTOs.Payment;
-using CampusTrade.API.Models.Entities;
-using CampusTrade.API.Repositories.Interfaces;
-using CampusTrade.API.Services.Interfaces;
-using Microsoft.EntityFrameworkCore;
-using Microsoft.Extensions.Logging;
-
-namespace CampusTrade.API.Services.Order
-{
-    /// <summary>
-    /// 订单服务实现
-    /// </summary>
-    public class OrderService : IOrderService
-    {
-        private readonly IOrderRepository _orderRepository;
-        private readonly IRepository<Models.Entities.Product> _productRepository;
-        private readonly IRepository<User> _userRepository;
-        private readonly IRepository<AbstractOrder> _abstractOrderRepository;
-        private readonly IVirtualAccountsRepository _virtualAccountRepository;
-        private readonly IUnitOfWork _unitOfWork;
-        private readonly ILogger<OrderService> _logger;
-
-        // 订单超时时间（分钟）
-        private const int ORDER_TIMEOUT_MINUTES = 30;
-
-        public OrderService(
-            IOrderRepository orderRepository,
-            IRepository<Models.Entities.Product> productRepository,
-            IRepository<User> userRepository,
-            IRepository<AbstractOrder> abstractOrderRepository,
-            IVirtualAccountsRepository virtualAccountRepository,
-            IUnitOfWork unitOfWork,
-            ILogger<OrderService> logger)
-        {
-            _orderRepository = orderRepository;
-            _productRepository = productRepository;
-            _userRepository = userRepository;
-            _abstractOrderRepository = abstractOrderRepository;
-            _virtualAccountRepository = virtualAccountRepository;
-            _unitOfWork = unitOfWork;
-            _logger = logger;
-        }
-
-        #region 订单创建
-        public async Task<OrderDetailResponse> CreateOrderAsync(int userId, CreateOrderRequest request)
-        {
-            _logger.LogInformation("用户 {UserId} 开始创建订单，商品ID: {ProductId}", userId, request.ProductId);
-
-            // 1. 验证商品是否存在且可购买
-            var product = await _productRepository.GetByPrimaryKeyAsync(request.ProductId);
-            if (product == null)
-                throw new ArgumentException("商品不存在");
-
-            if (product.Status != Models.Entities.Product.ProductStatus.OnSale)
-                throw new InvalidOperationException("商品不可购买");
-
-            if (product.UserId == userId)
-                throw new InvalidOperationException("不能购买自己的商品");
-
-            // 2. 检查是否已有未完成的订单
-            var existingOrders = await _orderRepository.GetByBuyerIdAsync(userId);
-            var pendingOrder = existingOrders.FirstOrDefault(o =>
-                o.ProductId == request.ProductId &&
-                (o.Status == Models.Entities.Order.OrderStatus.PendingPayment ||
-                 o.Status == Models.Entities.Order.OrderStatus.Paid));
-
-            if (pendingOrder != null)
-                throw new InvalidOperationException("该商品已有未完成的订单");
-
-            try
-            {
-                await _unitOfWork.BeginTransactionAsync();
-
-                // 3. 创建抽象订单，让Oracle触发器自动分配ID
-                var abstractOrder = new AbstractOrder
-                {
-                    OrderType = AbstractOrder.OrderTypes.Normal
-                };
-                await _abstractOrderRepository.AddAsync(abstractOrder);
-                await _unitOfWork.SaveChangesAsync();
-
-                // 4. 创建订单，使用抽象订单的ID
-                var order = new Models.Entities.Order
-                {
-                    OrderId = abstractOrder.AbstractOrderId,
-                    BuyerId = userId,
-                    SellerId = product.UserId,
-                    ProductId = request.ProductId,
-                    TotalAmount = request.FinalPrice ?? product.BasePrice,
-                    FinalPrice = request.FinalPrice,
-                    Status = Models.Entities.Order.OrderStatus.PendingPayment,
-                    CreateTime = DateTime.Now,
-                    ExpireTime = DateTime.Now.AddMinutes(ORDER_TIMEOUT_MINUTES)
-                };
-
-                await _orderRepository.AddAsync(order);
-                await _unitOfWork.SaveChangesAsync();
-                await _unitOfWork.CommitTransactionAsync();
-
-                _logger.LogInformation("订单创建成功，订单ID: {OrderId}", order.OrderId);
-
-                // 5. 返回订单详情
-                return await GetOrderDetailAsync(order.OrderId, userId)
-                    ?? throw new InvalidOperationException("订单创建失败");
-            }
-            catch (Exception ex)
-            {
-                await _unitOfWork.RollbackTransactionAsync();
-                _logger.LogError(ex, "创建订单失败");
-                throw;
-            }
-        }
-        #endregion
-
-        #region 订单查询
-        public async Task<OrderDetailResponse?> GetOrderDetailAsync(int orderId, int userId)
-        {
-            var order = await _orderRepository.GetOrderWithDetailsAsync(orderId);
-            if (order == null) return null;
-
-            // 权限检查
-            if (order.BuyerId != userId && order.SellerId != userId)
-                return null;
-
-            return new OrderDetailResponse
-            {
-                OrderId = order.OrderId,
-                BuyerId = order.BuyerId,
-                Buyer = order.Buyer != null ? new UserBriefInfo
-                {
-                    UserId = order.Buyer.UserId,
-                    Username = order.Buyer.Username ?? "",
-                    Nickname = order.Buyer.FullName,
-                    AvatarUrl = null, // User实体没有头像字段
-                    CreditScore = order.Buyer.CreditScore
-                } : null,
-                SellerId = order.SellerId,
-                Seller = order.Seller != null ? new UserBriefInfo
-                {
-                    UserId = order.Seller.UserId,
-                    Username = order.Seller.Username ?? "",
-                    Nickname = order.Seller.FullName,
-                    AvatarUrl = null, // User实体没有头像字段
-                    CreditScore = order.Seller.CreditScore
-                } : null,
-                ProductId = order.ProductId,
-                Product = order.Product != null ? new ProductBriefInfo
-                {
-                    ProductId = order.Product.ProductId,
-                    Title = order.Product.Title,
-                    Price = order.Product.BasePrice,
-                    MainImageUrl = order.Product.ProductImages?.FirstOrDefault()?.ImageUrl,
-                    Status = order.Product.Status
-                } : null,
-                TotalAmount = order.TotalAmount,
-                FinalPrice = order.FinalPrice,
-                Status = order.Status,
-                CreateTime = order.CreateTime,
-                ExpireTime = order.ExpireTime
-            };
-        }
-
-        public async Task<(List<OrderListResponse> Orders, int TotalCount)> GetUserOrdersAsync(
-            int userId, string? role = null, string? status = null, int pageIndex = 1, int pageSize = 10)
-        {
-            IEnumerable<Models.Entities.Order> orders;
-
-            if (role == "buyer")
-            {
-                orders = await _orderRepository.GetByBuyerIdAsync(userId);
-            }
-            else if (role == "seller")
-            {
-                orders = await _orderRepository.GetBySellerIdAsync(userId);
-            }
-            else
-            {
-                // 获取用户所有订单（买家和卖家）
-                var buyerOrders = await _orderRepository.GetByBuyerIdAsync(userId);
-                var sellerOrders = await _orderRepository.GetBySellerIdAsync(userId);
-                orders = buyerOrders.Union(sellerOrders);
-            }
-
-            // 状态筛选
-            if (!string.IsNullOrEmpty(status))
-            {
-                orders = orders.Where(o => o.Status == status);
-            }
-
-            var totalCount = orders.Count();
-            var pagedOrders = orders
-                .OrderByDescending(o => o.CreateTime)
-                .Skip((pageIndex - 1) * pageSize)
-                .Take(pageSize)
-                .ToList();
-
-            var orderResponses = pagedOrders.Select(order => new OrderListResponse
-            {
-                OrderId = order.OrderId,
-                Product = order.Product != null ? new ProductBriefInfo
-                {
-                    ProductId = order.Product.ProductId,
-                    Title = order.Product.Title,
-                    Price = order.Product.BasePrice,
-                    MainImageUrl = order.Product.ProductImages?.FirstOrDefault()?.ImageUrl,
-                    Status = order.Product.Status
-                } : null,
-                OtherUser = order.BuyerId == userId
-                    ? (order.Seller != null ? new UserBriefInfo
-                    {
-                        UserId = order.Seller.UserId,
-                        Username = order.Seller.Username ?? "",
-                        Nickname = order.Seller.FullName,
-                        AvatarUrl = null,
-                        CreditScore = order.Seller.CreditScore
-                    } : null)
-                    : (order.Buyer != null ? new UserBriefInfo
-                    {
-                        UserId = order.Buyer.UserId,
-                        Username = order.Buyer.Username ?? "",
-                        Nickname = order.Buyer.FullName,
-                        AvatarUrl = null,
-                        CreditScore = order.Buyer.CreditScore
-                    } : null),
-                TotalAmount = order.TotalAmount,
-                FinalPrice = order.FinalPrice,
-                Status = order.Status,
-                CreateTime = order.CreateTime,
-                UserRole = order.BuyerId == userId ? "buyer" : "seller",
-                IsExpired = order.ExpireTime.HasValue && order.ExpireTime.Value < DateTime.Now
-            }).ToList();
-
-            return (orderResponses, totalCount);
-        }
-
-        public async Task<List<OrderListResponse>> GetProductOrdersAsync(int productId, int userId)
-        {
-            var orders = await _orderRepository.GetByProductIdAsync(productId);
-
-            // 只有商品的卖家可以查看所有订单
-            var product = await _productRepository.GetByPrimaryKeyAsync(productId);
-            if (product?.UserId != userId)
-            {
-                // 买家只能看到自己的订单
-                orders = orders.Where(o => o.BuyerId == userId);
-            }
-
-            return orders.Select(order => new OrderListResponse
-            {
-                OrderId = order.OrderId,
-                Product = order.Product != null ? new ProductBriefInfo
-                {
-                    ProductId = order.Product.ProductId,
-                    Title = order.Product.Title,
-                    Price = order.Product.BasePrice,
-                    MainImageUrl = order.Product.ProductImages?.FirstOrDefault()?.ImageUrl,
-                    Status = order.Product.Status
-                } : null,
-                OtherUser = order.BuyerId == userId
-                    ? (order.Seller != null ? new UserBriefInfo
-                    {
-                        UserId = order.Seller.UserId,
-                        Username = order.Seller.Username ?? "",
-                        Nickname = order.Seller.FullName,
-                        AvatarUrl = null,
-                        CreditScore = order.Seller.CreditScore
-                    } : null)
-                    : (order.Buyer != null ? new UserBriefInfo
-                    {
-                        UserId = order.Buyer.UserId,
-                        Username = order.Buyer.Username ?? "",
-                        Nickname = order.Buyer.FullName,
-                        AvatarUrl = null,
-                        CreditScore = order.Buyer.CreditScore
-                    } : null),
-                TotalAmount = order.TotalAmount,
-                FinalPrice = order.FinalPrice,
-                Status = order.Status,
-                CreateTime = order.CreateTime,
-                UserRole = order.BuyerId == userId ? "buyer" : "seller",
-                IsExpired = order.ExpireTime.HasValue && order.ExpireTime.Value < DateTime.Now
-            }).OrderByDescending(o => o.CreateTime).ToList();
-        }
-
-        public async Task<OrderStatisticsResponse> GetUserOrderStatisticsAsync(int userId)
-        {
-            var buyerOrders = await _orderRepository.GetByBuyerIdAsync(userId);
-            var sellerOrders = await _orderRepository.GetBySellerIdAsync(userId);
-            var allOrders = buyerOrders.Union(sellerOrders).ToList();
-
-            var currentMonth = DateTime.Now.Date.AddDays(1 - DateTime.Now.Day);
-            var monthlyOrders = allOrders.Where(o => o.CreateTime >= currentMonth).ToList();
-
-            return new OrderStatisticsResponse
-            {
-                TotalOrders = allOrders.Count,
-                PendingPaymentOrders = allOrders.Count(o => o.Status == Models.Entities.Order.OrderStatus.PendingPayment),
-                PaidOrders = allOrders.Count(o => o.Status == Models.Entities.Order.OrderStatus.Paid),
-                ShippedOrders = allOrders.Count(o => o.Status == Models.Entities.Order.OrderStatus.Shipped),
-                CompletedOrders = allOrders.Count(o => o.Status == Models.Entities.Order.OrderStatus.Completed),
-                CancelledOrders = allOrders.Count(o => o.Status == Models.Entities.Order.OrderStatus.Cancelled),
-                TotalAmount = allOrders.Where(o => o.TotalAmount.HasValue).Sum(o => o.TotalAmount!.Value),
-                MonthlyOrders = monthlyOrders.Count,
-                MonthlyAmount = monthlyOrders.Where(o => o.TotalAmount.HasValue).Sum(o => o.TotalAmount!.Value)
-            };
-        }
-        #endregion
-
-        #region 订单状态管理
-        public async Task<bool> UpdateOrderStatusAsync(int orderId, int userId, UpdateOrderStatusRequest request)
-        {
-            var order = await _orderRepository.GetOrderWithDetailsAsync(orderId);
-            if (order == null) return false;
-
-            // 权限检查
-            if (order.BuyerId != userId && order.SellerId != userId)
-                return false;
-
-            var userRole = order.BuyerId == userId ? "buyer" : "seller";
-
-            // 验证状态转换是否合法
-            if (!IsValidStatusTransition(order.Status, request.Status, userRole))
-                return false;
-
-            try
-            {
-                await _unitOfWork.BeginTransactionAsync();
-
-                // 更新订单状态
-                var success = await _orderRepository.UpdateOrderStatusAsync(orderId, request.Status);
-                if (!success)
-                {
-                    await _unitOfWork.RollbackTransactionAsync();
-                    return false;
-                }
-
-                await _unitOfWork.SaveChangesAsync();
-                await _unitOfWork.CommitTransactionAsync();
-
-                _logger.LogInformation("订单 {OrderId} 状态已更新为 {Status}，操作用户: {UserId}",
-                    orderId, request.Status, userId);
-
-                return true;
-            }
-            catch (Exception ex)
-            {
-                await _unitOfWork.RollbackTransactionAsync();
-                _logger.LogError(ex, "更新订单状态失败，订单ID: {OrderId}", orderId);
-                return false;
-            }
-        }
-
-        public async Task<bool> ConfirmPaymentAsync(int orderId, int userId)
-        {
-            return await UpdateOrderStatusAsync(orderId, userId, new UpdateOrderStatusRequest
-            {
-                Status = Models.Entities.Order.OrderStatus.Paid,
-                Remarks = "买家确认付款"
-            });
-        }
-
-        public async Task<bool> ShipOrderAsync(int orderId, int userId, string? trackingInfo = null)
-        {
-            return await UpdateOrderStatusAsync(orderId, userId, new UpdateOrderStatusRequest
-            {
-                Status = Models.Entities.Order.OrderStatus.Shipped,
-                Remarks = string.IsNullOrEmpty(trackingInfo) ? "卖家已发货" : $"卖家已发货，物流信息: {trackingInfo}"
-            });
-        }
-
-        public async Task<bool> ConfirmDeliveryAsync(int orderId, int userId)
-        {
-            return await UpdateOrderStatusAsync(orderId, userId, new UpdateOrderStatusRequest
-            {
-                Status = Models.Entities.Order.OrderStatus.Delivered,
-                Remarks = "买家确认收货"
-            });
-        }
-
-        public async Task<bool> CompleteOrderAsync(int orderId, int userId)
-        {
-            var order = await _orderRepository.GetOrderWithDetailsAsync(orderId);
-            if (order == null)
-            {
-                _logger.LogWarning("完成订单：订单不存在，订单ID: {OrderId}", orderId);
-                return false;
-            }
-
-            // 检查权限（买家或卖家都可以完成订单）
-            if (order.BuyerId != userId && order.SellerId != userId)
-            {
-                _logger.LogWarning("完成订单：无权限操作订单 {OrderId}，用户 {UserId}", orderId, userId);
-                return false;
-            }
-
-            if (order.Status != Models.Entities.Order.OrderStatus.Delivered)
-            {
-                _logger.LogWarning("完成订单：订单状态不正确，订单 {OrderId}，当前状态 {Status}",
-                    orderId, order.Status);
-                return false;
-            }
-
-            var transferAmount = order.FinalPrice ?? order.TotalAmount ?? 0;
-            if (transferAmount <= 0)
-            {
-                _logger.LogWarning("完成订单：金额异常，订单 {OrderId}，金额 {Amount}", orderId, transferAmount);
-                return false;
-            }
-
-            try
-            {
-                await _unitOfWork.BeginTransactionAsync();
-
-                // 1. 将资金转给卖家
-                var creditSuccess = await _virtualAccountRepository.CreditAsync(order.SellerId, transferAmount,
-                    $"订单收款 {orderId} - 商品: {order.Product?.Title}");
-
-                if (!creditSuccess)
-                {
-                    await _unitOfWork.RollbackTransactionAsync();
-                    _logger.LogError("完成订单：给卖家转账失败，订单 {OrderId}", orderId);
-                    return false;
-                }
-
-                // 2. 更新订单状态为已完成
-                var statusUpdateSuccess = await _orderRepository.UpdateOrderStatusAsync(orderId,
-                    Models.Entities.Order.OrderStatus.Completed);
-
-                if (!statusUpdateSuccess)
-                {
-                    await _unitOfWork.RollbackTransactionAsync();
-                    _logger.LogError("完成订单：更新订单状态失败，订单 {OrderId}", orderId);
-                    return false;
-                }
-
-                await _unitOfWork.SaveChangesAsync();
-                await _unitOfWork.CommitTransactionAsync();
-
-                _logger.LogInformation("订单 {OrderId} 完成并转账成功，卖家 {SellerId} 收到 {Amount}",
-                    orderId, order.SellerId, transferAmount);
-
-                return true;
-            }
-            catch (Exception ex)
-            {
-                await _unitOfWork.RollbackTransactionAsync();
-                _logger.LogError(ex, "完成订单失败，订单ID: {OrderId}", orderId);
-                return false;
-            }
-        }
-
-        public async Task<bool> CancelOrderAsync(int orderId, int userId, string? reason = null)
-        {
-            return await UpdateOrderStatusAsync(orderId, userId, new UpdateOrderStatusRequest
-            {
-                Status = Models.Entities.Order.OrderStatus.Cancelled,
-                Remarks = string.IsNullOrEmpty(reason) ? "订单已取消" : $"订单已取消: {reason}"
-            });
-        }
-        #endregion
-
-        #region 订单超时管理
-        public async Task<int> ProcessExpiredOrdersAsync()
-        {
-            var startTime = DateTime.Now;
-            _logger.LogInformation("开始处理过期订单，开始时间: {StartTime}", startTime);
-
-            try
-            {
-                await _unitOfWork.BeginTransactionAsync();
-
-                // 获取所有过期订单
-                var expiredOrders = await _orderRepository.GetExpiredOrdersAsync();
-                var expiredOrdersList = expiredOrders.ToList();
-
-                _logger.LogInformation("找到 {Count} 个过期订单需要处理", expiredOrdersList.Count);
-
-                var processedCount = 0;
-                var failedCount = 0;
-
-                foreach (var order in expiredOrdersList)
-                {
-                    try
-                    {
-                        var success = await _orderRepository.UpdateOrderStatusAsync(
-                            order.OrderId, Models.Entities.Order.OrderStatus.Cancelled);
-
-                        if (success)
-                        {
-                            processedCount++;
-                            _logger.LogDebug("订单 {OrderId} 因超时被自动取消，买家: {BuyerId}, 过期时间: {ExpireTime}",
-                                order.OrderId, order.BuyerId, order.ExpireTime);
-                        }
-                        else
-                        {
-                            failedCount++;
-                            _logger.LogWarning("订单 {OrderId} 状态更新失败", order.OrderId);
-                        }
-                    }
-                    catch (Exception ex)
-                    {
-                        failedCount++;
-                        _logger.LogError(ex, "处理过期订单 {OrderId} 时发生异常", order.OrderId);
-                    }
-                }
-
-                await _unitOfWork.SaveChangesAsync();
-                await _unitOfWork.CommitTransactionAsync();
-
-                var duration = DateTime.Now.Subtract(startTime);
-                _logger.LogInformation("处理过期订单完成，耗时: {Duration}ms, 成功处理: {ProcessedCount}, 失败: {FailedCount}",
-                    duration.TotalMilliseconds, processedCount, failedCount);
-
-                return processedCount;
-            }
-            catch (Exception ex)
-            {
-                await _unitOfWork.RollbackTransactionAsync();
-                _logger.LogError(ex, "处理过期订单时发生严重错误");
-                throw;
-            }
-        }
-
-        public async Task<List<OrderDetailResponse>> GetExpiringOrdersAsync(int beforeMinutes = 30)
-        {
-            var cutoffTime = DateTime.Now.AddMinutes(beforeMinutes);
-            _logger.LogDebug("查询即将在 {CutoffTime} 之前过期的订单", cutoffTime);
-
-            try
-            {
-                // 直接查询即将过期的待付款订单
-                var expiringOrders = await _orderRepository.GetExpiringOrdersAsync(cutoffTime);
-
-                var result = new List<OrderDetailResponse>();
-                foreach (var order in expiringOrders)
-                {
-                    var detail = await GetOrderDetailAsync(order.OrderId, order.BuyerId);
-                    if (detail != null)
-                    {
-                        result.Add(detail);
-                    }
-                }
-
-                _logger.LogInformation("找到 {Count} 个即将过期的订单", result.Count);
-                return result;
-            }
-            catch (Exception ex)
-            {
-                _logger.LogError(ex, "查询即将过期订单时发生错误");
-                throw;
-            }
-        }
-        #endregion
-
-        #region 订单支付
-        public async Task<PaymentResult> PayOrderWithVirtualAccountAsync(int orderId, int userId)
-        {
-            _logger.LogInformation("用户 {UserId} 开始支付订单 {OrderId}", userId, orderId);
-
-            var order = await _orderRepository.GetOrderWithDetailsAsync(orderId);
-            if (order == null)
-            {
-                return new PaymentResult
-                {
-                    Success = false,
-                    Message = "订单不存在"
-                };
-            }
-
-            if (order.BuyerId != userId)
-            {
-                return new PaymentResult
-                {
-                    Success = false,
-                    Message = "无权限支付此订单"
-                };
-            }
-
-            if (order.Status != Models.Entities.Order.OrderStatus.PendingPayment)
-            {
-                return new PaymentResult
-                {
-                    Success = false,
-                    Message = $"订单状态不允许支付，当前状态：{order.Status}"
-                };
-            }
-
-            // 检查订单是否已过期
-            if (order.ExpireTime.HasValue && order.ExpireTime.Value < DateTime.UtcNow)
-            {
-                return new PaymentResult
-                {
-                    Success = false,
-                    Message = "订单已过期"
-                };
-            }
-
-            var paymentAmount = order.FinalPrice ?? order.TotalAmount ?? 0;
-            if (paymentAmount <= 0)
-            {
-                return new PaymentResult
-                {
-                    Success = false,
-                    Message = "订单金额异常"
-                };
-            }
-
-            // 检查虚拟账户余额
-            var hasBalance = await _virtualAccountRepository.HasSufficientBalanceAsync(userId, paymentAmount);
-            if (!hasBalance)
-            {
-                var currentBalance = await _virtualAccountRepository.GetBalanceAsync(userId);
-                return new PaymentResult
-                {
-                    Success = false,
-                    Message = "余额不足，请先充值",
-                    RemainingBalance = currentBalance
-                };
-            }
-
-            try
-            {
-                await _unitOfWork.BeginTransactionAsync();
-
-                // 1. 扣除买家余额
-                var debitSuccess = await _virtualAccountRepository.DebitAsync(userId, paymentAmount,
-                    $"支付订单 {orderId} - 商品: {order.Product?.Title}");
-
-                if (!debitSuccess)
-                {
-                    await _unitOfWork.RollbackTransactionAsync();
-                    return new PaymentResult
-                    {
-                        Success = false,
-                        Message = "扣款失败，请重试"
-                    };
-                }
-
-                // 2. 更新订单状态为已付款
-                var statusUpdateSuccess = await _orderRepository.UpdateOrderStatusAsync(orderId,
-                    Models.Entities.Order.OrderStatus.Paid);
-
-                if (!statusUpdateSuccess)
-                {
-                    await _unitOfWork.RollbackTransactionAsync();
-                    return new PaymentResult
-                    {
-                        Success = false,
-                        Message = "更新订单状态失败"
-                    };
-                }
-
-                await _unitOfWork.SaveChangesAsync();
-                await _unitOfWork.CommitTransactionAsync();
-
-                var remainingBalance = await _virtualAccountRepository.GetBalanceAsync(userId);
-
-                _logger.LogInformation("订单 {OrderId} 支付成功，用户 {UserId}，金额 {Amount}，余额 {Balance}",
-                    orderId, userId, paymentAmount, remainingBalance);
-
-                return new PaymentResult
-                {
-                    Success = true,
-                    Message = "支付成功",
-                    Amount = paymentAmount,
-                    RemainingBalance = remainingBalance,
-                    PaymentTime = DateTime.UtcNow,
-                    TransactionId = $"PAY_{orderId}_{DateTime.UtcNow:yyyyMMddHHmmss}"
-                };
-            }
-            catch (Exception ex)
-            {
-                await _unitOfWork.RollbackTransactionAsync();
-                _logger.LogError(ex, "订单 {OrderId} 支付失败，用户 {UserId}", orderId, userId);
-
-                return new PaymentResult
-                {
-                    Success = false,
-                    Message = "支付过程中发生错误，请重试"
-                };
-            }
-        }
-        #endregion
-
-        #region 订单验证
-        public bool IsValidStatusTransition(string currentStatus, string newStatus, string userRole)
-        {
-            // 定义状态转换规则
-            var transitions = new Dictionary<string, Dictionary<string, string[]>>
-            {
-                [Models.Entities.Order.OrderStatus.PendingPayment] = new Dictionary<string, string[]>
-                {
-                    ["buyer"] = new[] { Models.Entities.Order.OrderStatus.Paid, Models.Entities.Order.OrderStatus.Cancelled },
-                    ["seller"] = new[] { Models.Entities.Order.OrderStatus.Cancelled }
-                },
-                [Models.Entities.Order.OrderStatus.Paid] = new Dictionary<string, string[]>
-                {
-                    ["buyer"] = new[] { Models.Entities.Order.OrderStatus.Cancelled },
-                    ["seller"] = new[] { Models.Entities.Order.OrderStatus.Shipped, Models.Entities.Order.OrderStatus.Cancelled }
-                },
-                [Models.Entities.Order.OrderStatus.Shipped] = new Dictionary<string, string[]>
-                {
-                    ["buyer"] = new[] { Models.Entities.Order.OrderStatus.Delivered },
-                    ["seller"] = new string[0] // 卖家发货后不能再改变状态
-                },
-                [Models.Entities.Order.OrderStatus.Delivered] = new Dictionary<string, string[]>
-                {
-                    ["buyer"] = new[] { Models.Entities.Order.OrderStatus.Completed },
-                    ["seller"] = new[] { Models.Entities.Order.OrderStatus.Completed }
-                },
-                [Models.Entities.Order.OrderStatus.Completed] = new Dictionary<string, string[]>
-                {
-                    ["buyer"] = new string[0],
-                    ["seller"] = new string[0]
-                },
-                [Models.Entities.Order.OrderStatus.Cancelled] = new Dictionary<string, string[]>
-                {
-                    ["buyer"] = new string[0],
-                    ["seller"] = new string[0]
-                }
-            };
-
-            if (!transitions.ContainsKey(currentStatus))
-                return false;
-
-            if (!transitions[currentStatus].ContainsKey(userRole))
-                return false;
-
-            return transitions[currentStatus][userRole].Contains(newStatus);
-        }
-
-        public async Task<bool> HasOrderPermissionAsync(int orderId, int userId)
-        {
-            var order = await _orderRepository.GetByPrimaryKeyAsync(orderId);
-            return order != null && (order.BuyerId == userId || order.SellerId == userId);
-        }
-        #endregion
-    }
-}
->>>>>>> eb8076d3
+}