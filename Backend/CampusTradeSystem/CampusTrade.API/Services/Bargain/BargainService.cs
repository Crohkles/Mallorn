<<<<<<< HEAD
using CampusTrade.API.Models.DTOs.Bargain;
using CampusTrade.API.Models.Entities;
using CampusTrade.API.Repositories.Interfaces;
using CampusTrade.API.Services.Interfaces;
using Microsoft.Extensions.Logging;

namespace CampusTrade.API.Services.Bargain
{
    /// <summary>
    /// 议价服务实现
    /// </summary>
    public class BargainService : IBargainService
    {
        private readonly INegotiationsRepository _negotiationsRepository;
        private readonly IRepository<Models.Entities.Order> _ordersRepository;
        private readonly IRepository<Models.Entities.Product> _productsRepository;
        private readonly IUnitOfWork _unitOfWork;
        private readonly ILogger<BargainService> _logger;
        private readonly Auth.NotifiService _notificationService;

        public BargainService(
            INegotiationsRepository negotiationsRepository,
            IRepository<Models.Entities.Order> ordersRepository,
            IRepository<Models.Entities.Product> productsRepository,
            IUnitOfWork unitOfWork,
            ILogger<BargainService> logger,
            Auth.NotifiService notificationService)
        {
            _negotiationsRepository = negotiationsRepository;
            _ordersRepository = ordersRepository;
            _productsRepository = productsRepository;
            _unitOfWork = unitOfWork;
            _logger = logger;
            _notificationService = notificationService;
        }

        /// <summary>
        /// 创建议价请求
        /// </summary>
        public async Task<(bool Success, string Message, int? NegotiationId)> CreateBargainRequestAsync(BargainRequestDto bargainRequest, int userId)
        {
            _logger.LogInformation("用户 {UserId} 对订单 {OrderId} 发起议价请求，价格：{Price}",
                userId, bargainRequest.OrderId, bargainRequest.ProposedPrice);

            try
            {
                await _unitOfWork.BeginTransactionAsync();

                // 1. 验证订单是否存在且可议价
                var order = await _ordersRepository.GetByPrimaryKeyAsync(bargainRequest.OrderId);
                if (order == null)
                {
                    return (false, "订单不存在", null);
                }

                if (order.BuyerId == userId)
                {
                    return (false, "不能对自己的订单发起议价", null);
                }

                if (order.Status != "待付款")
                {
                    return (false, "订单状态不允许议价", null);
                }

                // 2. 检查是否已存在未完成的议价
                var hasActiveNegotiation = await _negotiationsRepository.HasActiveNegotiationAsync(bargainRequest.OrderId);
                if (hasActiveNegotiation)
                {
                    return (false, "已存在未完成的议价请求", null);
                }

                // 3. 创建议价记录
                var negotiation = new Negotiation
                {
                    OrderId = bargainRequest.OrderId,
                    ProposedPrice = bargainRequest.ProposedPrice,
                    Status = "等待回应",
                    CreatedAt = DateTime.UtcNow
                };

                await _negotiationsRepository.AddAsync(negotiation);
                await _unitOfWork.CommitTransactionAsync();

                // 发送议价请求通知给卖家
                try
                {
                    // 获取订单关联的商品信息
                    var product = await _productsRepository.GetByPrimaryKeyAsync(order.ProductId);
                    if (product != null)
                    {
                        // 通知卖家 - 模板ID为14（收到议价请求模板）
                        var notificationParams = new Dictionary<string, object>
                        {
                            ["productTitle"] = product.Title,
                            ["proposedPrice"] = bargainRequest.ProposedPrice.ToString("F2"),
                            ["originalPrice"] = (order.TotalAmount ?? product.BasePrice).ToString("F2")
                        };
                        
                        await _notificationService.CreateNotificationAsync(
                            order.SellerId, 
                            14, // 收到议价请求模板ID
                            notificationParams, 
                            negotiation.NegotiationId
                        );

                        _logger.LogInformation("议价请求通知已发送，议价ID: {NegotiationId}，买家ID: {BuyerId}，卖家ID: {SellerId}，商品: {ProductTitle}，议价: ￥{ProposedPrice}，原价: ￥{OriginalPrice}", 
                            negotiation.NegotiationId, userId, order.SellerId, product.Title, bargainRequest.ProposedPrice, order.TotalAmount ?? product.BasePrice);
                    }
                }
                catch (Exception ex)
                {
                    _logger.LogError(ex, "发送议价请求通知失败，议价ID: {NegotiationId}", negotiation.NegotiationId);
                    // 注意：通知发送失败不应该影响议价请求创建结果，所以这里只记录日志
                }

                _logger.LogInformation("议价请求创建成功，议价ID：{NegotiationId}", negotiation.NegotiationId);
                return (true, "议价请求已发送", negotiation.NegotiationId);
            }
            catch (Exception ex)
            {
                await _unitOfWork.RollbackTransactionAsync();
                _logger.LogError(ex, "创建议价请求失败，用户：{UserId}，订单：{OrderId}", userId, bargainRequest.OrderId);
                return (false, "系统错误，请稍后重试", null);
            }
        }

        /// <summary>
        /// 处理议价回应
        /// </summary>
        public async Task<(bool Success, string Message)> HandleBargainResponseAsync(BargainResponseDto bargainResponse, int userId)
        {
            _logger.LogInformation("用户 {UserId} 回应议价 {NegotiationId}，状态：{Status}",
                userId, bargainResponse.NegotiationId, bargainResponse.Status);

            try
            {
                await _unitOfWork.BeginTransactionAsync();

                // 1. 获取议价记录
                var negotiation = await _negotiationsRepository.GetByPrimaryKeyAsync(bargainResponse.NegotiationId);
                if (negotiation == null)
                {
                    return (false, "议价记录不存在");
                }

                // 通过订单获取卖家信息验证权限
                var order = await _ordersRepository.GetByPrimaryKeyAsync(negotiation.OrderId);
                if (order == null || order.SellerId != userId)
                {
                    return (false, "无权限操作此议价");
                }

                if (negotiation.Status != "等待回应")
                {
                    return (false, "议价状态不允许回应");
                }

                // 2. 更新议价状态
                await _negotiationsRepository.UpdateNegotiationStatusAsync(negotiation.NegotiationId, bargainResponse.Status);

                // 3. 如果接受议价，更新订单价格
                if (bargainResponse.Status == "接受")
                {
                    if (order != null)
                    {
                        order.TotalAmount = negotiation.ProposedPrice;
                    }
                }

                await _unitOfWork.CommitTransactionAsync();

                _logger.LogInformation("议价回应处理成功，议价ID：{NegotiationId}，状态：{Status}",
                    negotiation.NegotiationId, bargainResponse.Status);
                return (true, "回应已提交");
            }
            catch (Exception ex)
            {
                await _unitOfWork.RollbackTransactionAsync();
                _logger.LogError(ex, "处理议价回应失败，用户：{UserId}，议价：{NegotiationId}", userId, bargainResponse.NegotiationId);
                return (false, "系统错误，请稍后重试");
            }
        }

        /// <summary>
        /// 获取用户的议价记录
        /// </summary>
        public async Task<(IEnumerable<NegotiationDto> Negotiations, int TotalCount)> GetUserNegotiationsAsync(int userId, int pageIndex = 1, int pageSize = 10)
        {
            _logger.LogInformation("获取用户 {UserId} 的议价记录，页码：{PageIndex}，页大小：{PageSize}",
                userId, pageIndex, pageSize);

            try
            {
                var allNegotiations = await _negotiationsRepository.GetPendingNegotiationsAsync(userId);
                var totalCount = allNegotiations.Count();

                var pagedNegotiations = allNegotiations
                    .Skip((pageIndex - 1) * pageSize)
                    .Take(pageSize);

                var negotiationDtos = pagedNegotiations.Select(n => new NegotiationDto
                {
                    NegotiationId = n.NegotiationId,
                    OrderId = n.OrderId,
                    ProposedPrice = n.ProposedPrice,
                    Status = n.Status,
                    CreatedAt = n.CreatedAt
                });

                return (negotiationDtos, totalCount);
            }
            catch (Exception ex)
            {
                _logger.LogError(ex, "获取用户议价记录失败，用户：{UserId}", userId);
                return (Enumerable.Empty<NegotiationDto>(), 0);
            }
        }

        /// <summary>
        /// 获取议价详情
        /// </summary>
        public async Task<NegotiationDto?> GetNegotiationDetailsAsync(int negotiationId, int userId)
        {
            _logger.LogInformation("获取议价详情，议价ID：{NegotiationId}，用户：{UserId}", negotiationId, userId);

            try
            {
                var negotiation = await _negotiationsRepository.GetByPrimaryKeyAsync(negotiationId);
                if (negotiation == null)
                {
                    return null;
                }

                // 通过订单验证用户权限
                var order = await _ordersRepository.GetByPrimaryKeyAsync(negotiation.OrderId);
                if (order == null || (order.BuyerId != userId && order.SellerId != userId))
                {
                    return null;
                }

                return new NegotiationDto
                {
                    NegotiationId = negotiation.NegotiationId,
                    OrderId = negotiation.OrderId,
                    ProposedPrice = negotiation.ProposedPrice,
                    Status = negotiation.Status,
                    CreatedAt = negotiation.CreatedAt
                };
            }
            catch (Exception ex)
            {
                _logger.LogError(ex, "获取议价详情失败，议价ID：{NegotiationId}", negotiationId);
                return null;
            }
        }
    }
}
=======
using CampusTrade.API.Models.DTOs.Bargain;
using CampusTrade.API.Models.Entities;
using CampusTrade.API.Repositories.Interfaces;
using CampusTrade.API.Services.Interfaces;
using Microsoft.Extensions.Logging;

namespace CampusTrade.API.Services.Bargain
{
    /// <summary>
    /// 议价服务实现
    /// </summary>
    public class BargainService : IBargainService
    {
        private readonly INegotiationsRepository _negotiationsRepository;
        private readonly IRepository<Models.Entities.Order> _ordersRepository;
        private readonly IUnitOfWork _unitOfWork;
        private readonly ILogger<BargainService> _logger;

        public BargainService(
            INegotiationsRepository negotiationsRepository,
            IRepository<Models.Entities.Order> ordersRepository,
            IUnitOfWork unitOfWork,
            ILogger<BargainService> logger)
        {
            _negotiationsRepository = negotiationsRepository;
            _ordersRepository = ordersRepository;
            _unitOfWork = unitOfWork;
            _logger = logger;
        }

        /// <summary>
        /// 创建议价请求
        /// </summary>
        public async Task<(bool Success, string Message, int? NegotiationId)> CreateBargainRequestAsync(BargainRequestDto bargainRequest, int userId)
        {
            _logger.LogInformation("用户 {UserId} 对订单 {OrderId} 发起议价请求，价格：{Price}",
                userId, bargainRequest.OrderId, bargainRequest.ProposedPrice);

            try
            {
                await _unitOfWork.BeginTransactionAsync();

                // 1. 验证订单是否存在且可议价
                var order = await _ordersRepository.GetByPrimaryKeyAsync(bargainRequest.OrderId);
                if (order == null)
                {
                    return (false, "订单不存在", null);
                }

                if (order.BuyerId == userId)
                {
                    return (false, "不能对自己的订单发起议价", null);
                }

                if (order.Status != "待付款")
                {
                    return (false, "订单状态不允许议价", null);
                }

                // 2. 检查是否已存在未完成的议价
                var hasActiveNegotiation = await _negotiationsRepository.HasActiveNegotiationAsync(bargainRequest.OrderId);
                if (hasActiveNegotiation)
                {
                    return (false, "已存在未完成的议价请求", null);
                }

                // 3. 创建议价记录
                var negotiation = new Negotiation
                {
                    OrderId = bargainRequest.OrderId,
                    ProposedPrice = bargainRequest.ProposedPrice,
                    Status = "等待回应",
                    CreatedAt = DateTime.UtcNow
                };

                await _negotiationsRepository.AddAsync(negotiation);
                await _unitOfWork.CommitTransactionAsync();

                _logger.LogInformation("议价请求创建成功，议价ID：{NegotiationId}", negotiation.NegotiationId);
                return (true, "议价请求已发送", negotiation.NegotiationId);
            }
            catch (Exception ex)
            {
                await _unitOfWork.RollbackTransactionAsync();
                _logger.LogError(ex, "创建议价请求失败，用户：{UserId}，订单：{OrderId}", userId, bargainRequest.OrderId);
                return (false, "系统错误，请稍后重试", null);
            }
        }

        /// <summary>
        /// 处理议价回应
        /// </summary>
        public async Task<(bool Success, string Message)> HandleBargainResponseAsync(BargainResponseDto bargainResponse, int userId)
        {
            _logger.LogInformation("用户 {UserId} 回应议价 {NegotiationId}，状态：{Status}",
                userId, bargainResponse.NegotiationId, bargainResponse.Status);

            try
            {
                await _unitOfWork.BeginTransactionAsync();

                // 1. 获取议价记录
                var negotiation = await _negotiationsRepository.GetByPrimaryKeyAsync(bargainResponse.NegotiationId);
                if (negotiation == null)
                {
                    return (false, "议价记录不存在");
                }

                // 通过订单获取卖家信息验证权限
                var order = await _ordersRepository.GetByPrimaryKeyAsync(negotiation.OrderId);
                if (order == null || order.SellerId != userId)
                {
                    return (false, "无权限操作此议价");
                }

                if (negotiation.Status != "等待回应")
                {
                    return (false, "议价状态不允许回应");
                }

                // 2. 更新议价状态
                await _negotiationsRepository.UpdateNegotiationStatusAsync(negotiation.NegotiationId, bargainResponse.Status);

                // 3. 如果接受议价，更新订单价格
                if (bargainResponse.Status == "接受")
                {
                    if (order != null)
                    {
                        order.TotalAmount = negotiation.ProposedPrice;
                    }
                }

                await _unitOfWork.CommitTransactionAsync();

                _logger.LogInformation("议价回应处理成功，议价ID：{NegotiationId}，状态：{Status}",
                    negotiation.NegotiationId, bargainResponse.Status);
                return (true, "回应已提交");
            }
            catch (Exception ex)
            {
                await _unitOfWork.RollbackTransactionAsync();
                _logger.LogError(ex, "处理议价回应失败，用户：{UserId}，议价：{NegotiationId}", userId, bargainResponse.NegotiationId);
                return (false, "系统错误，请稍后重试");
            }
        }

        /// <summary>
        /// 获取用户的议价记录
        /// </summary>
        public async Task<(IEnumerable<NegotiationDto> Negotiations, int TotalCount)> GetUserNegotiationsAsync(int userId, int pageIndex = 1, int pageSize = 10)
        {
            _logger.LogInformation("获取用户 {UserId} 的议价记录，页码：{PageIndex}，页大小：{PageSize}",
                userId, pageIndex, pageSize);

            try
            {
                var allNegotiations = await _negotiationsRepository.GetPendingNegotiationsAsync(userId);
                var totalCount = allNegotiations.Count();

                var pagedNegotiations = allNegotiations
                    .Skip((pageIndex - 1) * pageSize)
                    .Take(pageSize);

                var negotiationDtos = pagedNegotiations.Select(n => new NegotiationDto
                {
                    NegotiationId = n.NegotiationId,
                    OrderId = n.OrderId,
                    ProposedPrice = n.ProposedPrice,
                    Status = n.Status,
                    CreatedAt = n.CreatedAt
                });

                return (negotiationDtos, totalCount);
            }
            catch (Exception ex)
            {
                _logger.LogError(ex, "获取用户议价记录失败，用户：{UserId}", userId);
                return (Enumerable.Empty<NegotiationDto>(), 0);
            }
        }

        /// <summary>
        /// 获取议价详情
        /// </summary>
        public async Task<NegotiationDto?> GetNegotiationDetailsAsync(int negotiationId, int userId)
        {
            _logger.LogInformation("获取议价详情，议价ID：{NegotiationId}，用户：{UserId}", negotiationId, userId);

            try
            {
                var negotiation = await _negotiationsRepository.GetByPrimaryKeyAsync(negotiationId);
                if (negotiation == null)
                {
                    return null;
                }

                // 通过订单验证用户权限
                var order = await _ordersRepository.GetByPrimaryKeyAsync(negotiation.OrderId);
                if (order == null || (order.BuyerId != userId && order.SellerId != userId))
                {
                    return null;
                }

                return new NegotiationDto
                {
                    NegotiationId = negotiation.NegotiationId,
                    OrderId = negotiation.OrderId,
                    ProposedPrice = negotiation.ProposedPrice,
                    Status = negotiation.Status,
                    CreatedAt = negotiation.CreatedAt
                };
            }
            catch (Exception ex)
            {
                _logger.LogError(ex, "获取议价详情失败，议价ID：{NegotiationId}", negotiationId);
                return null;
            }
        }
    }
}
>>>>>>> 0f491849
<|MERGE_RESOLUTION|>--- conflicted
+++ resolved
@@ -1,4 +1,3 @@
-<<<<<<< HEAD
 using CampusTrade.API.Models.DTOs.Bargain;
 using CampusTrade.API.Models.Entities;
 using CampusTrade.API.Repositories.Interfaces;
@@ -256,226 +255,4 @@
             }
         }
     }
-}
-=======
-using CampusTrade.API.Models.DTOs.Bargain;
-using CampusTrade.API.Models.Entities;
-using CampusTrade.API.Repositories.Interfaces;
-using CampusTrade.API.Services.Interfaces;
-using Microsoft.Extensions.Logging;
-
-namespace CampusTrade.API.Services.Bargain
-{
-    /// <summary>
-    /// 议价服务实现
-    /// </summary>
-    public class BargainService : IBargainService
-    {
-        private readonly INegotiationsRepository _negotiationsRepository;
-        private readonly IRepository<Models.Entities.Order> _ordersRepository;
-        private readonly IUnitOfWork _unitOfWork;
-        private readonly ILogger<BargainService> _logger;
-
-        public BargainService(
-            INegotiationsRepository negotiationsRepository,
-            IRepository<Models.Entities.Order> ordersRepository,
-            IUnitOfWork unitOfWork,
-            ILogger<BargainService> logger)
-        {
-            _negotiationsRepository = negotiationsRepository;
-            _ordersRepository = ordersRepository;
-            _unitOfWork = unitOfWork;
-            _logger = logger;
-        }
-
-        /// <summary>
-        /// 创建议价请求
-        /// </summary>
-        public async Task<(bool Success, string Message, int? NegotiationId)> CreateBargainRequestAsync(BargainRequestDto bargainRequest, int userId)
-        {
-            _logger.LogInformation("用户 {UserId} 对订单 {OrderId} 发起议价请求，价格：{Price}",
-                userId, bargainRequest.OrderId, bargainRequest.ProposedPrice);
-
-            try
-            {
-                await _unitOfWork.BeginTransactionAsync();
-
-                // 1. 验证订单是否存在且可议价
-                var order = await _ordersRepository.GetByPrimaryKeyAsync(bargainRequest.OrderId);
-                if (order == null)
-                {
-                    return (false, "订单不存在", null);
-                }
-
-                if (order.BuyerId == userId)
-                {
-                    return (false, "不能对自己的订单发起议价", null);
-                }
-
-                if (order.Status != "待付款")
-                {
-                    return (false, "订单状态不允许议价", null);
-                }
-
-                // 2. 检查是否已存在未完成的议价
-                var hasActiveNegotiation = await _negotiationsRepository.HasActiveNegotiationAsync(bargainRequest.OrderId);
-                if (hasActiveNegotiation)
-                {
-                    return (false, "已存在未完成的议价请求", null);
-                }
-
-                // 3. 创建议价记录
-                var negotiation = new Negotiation
-                {
-                    OrderId = bargainRequest.OrderId,
-                    ProposedPrice = bargainRequest.ProposedPrice,
-                    Status = "等待回应",
-                    CreatedAt = DateTime.UtcNow
-                };
-
-                await _negotiationsRepository.AddAsync(negotiation);
-                await _unitOfWork.CommitTransactionAsync();
-
-                _logger.LogInformation("议价请求创建成功，议价ID：{NegotiationId}", negotiation.NegotiationId);
-                return (true, "议价请求已发送", negotiation.NegotiationId);
-            }
-            catch (Exception ex)
-            {
-                await _unitOfWork.RollbackTransactionAsync();
-                _logger.LogError(ex, "创建议价请求失败，用户：{UserId}，订单：{OrderId}", userId, bargainRequest.OrderId);
-                return (false, "系统错误，请稍后重试", null);
-            }
-        }
-
-        /// <summary>
-        /// 处理议价回应
-        /// </summary>
-        public async Task<(bool Success, string Message)> HandleBargainResponseAsync(BargainResponseDto bargainResponse, int userId)
-        {
-            _logger.LogInformation("用户 {UserId} 回应议价 {NegotiationId}，状态：{Status}",
-                userId, bargainResponse.NegotiationId, bargainResponse.Status);
-
-            try
-            {
-                await _unitOfWork.BeginTransactionAsync();
-
-                // 1. 获取议价记录
-                var negotiation = await _negotiationsRepository.GetByPrimaryKeyAsync(bargainResponse.NegotiationId);
-                if (negotiation == null)
-                {
-                    return (false, "议价记录不存在");
-                }
-
-                // 通过订单获取卖家信息验证权限
-                var order = await _ordersRepository.GetByPrimaryKeyAsync(negotiation.OrderId);
-                if (order == null || order.SellerId != userId)
-                {
-                    return (false, "无权限操作此议价");
-                }
-
-                if (negotiation.Status != "等待回应")
-                {
-                    return (false, "议价状态不允许回应");
-                }
-
-                // 2. 更新议价状态
-                await _negotiationsRepository.UpdateNegotiationStatusAsync(negotiation.NegotiationId, bargainResponse.Status);
-
-                // 3. 如果接受议价，更新订单价格
-                if (bargainResponse.Status == "接受")
-                {
-                    if (order != null)
-                    {
-                        order.TotalAmount = negotiation.ProposedPrice;
-                    }
-                }
-
-                await _unitOfWork.CommitTransactionAsync();
-
-                _logger.LogInformation("议价回应处理成功，议价ID：{NegotiationId}，状态：{Status}",
-                    negotiation.NegotiationId, bargainResponse.Status);
-                return (true, "回应已提交");
-            }
-            catch (Exception ex)
-            {
-                await _unitOfWork.RollbackTransactionAsync();
-                _logger.LogError(ex, "处理议价回应失败，用户：{UserId}，议价：{NegotiationId}", userId, bargainResponse.NegotiationId);
-                return (false, "系统错误，请稍后重试");
-            }
-        }
-
-        /// <summary>
-        /// 获取用户的议价记录
-        /// </summary>
-        public async Task<(IEnumerable<NegotiationDto> Negotiations, int TotalCount)> GetUserNegotiationsAsync(int userId, int pageIndex = 1, int pageSize = 10)
-        {
-            _logger.LogInformation("获取用户 {UserId} 的议价记录，页码：{PageIndex}，页大小：{PageSize}",
-                userId, pageIndex, pageSize);
-
-            try
-            {
-                var allNegotiations = await _negotiationsRepository.GetPendingNegotiationsAsync(userId);
-                var totalCount = allNegotiations.Count();
-
-                var pagedNegotiations = allNegotiations
-                    .Skip((pageIndex - 1) * pageSize)
-                    .Take(pageSize);
-
-                var negotiationDtos = pagedNegotiations.Select(n => new NegotiationDto
-                {
-                    NegotiationId = n.NegotiationId,
-                    OrderId = n.OrderId,
-                    ProposedPrice = n.ProposedPrice,
-                    Status = n.Status,
-                    CreatedAt = n.CreatedAt
-                });
-
-                return (negotiationDtos, totalCount);
-            }
-            catch (Exception ex)
-            {
-                _logger.LogError(ex, "获取用户议价记录失败，用户：{UserId}", userId);
-                return (Enumerable.Empty<NegotiationDto>(), 0);
-            }
-        }
-
-        /// <summary>
-        /// 获取议价详情
-        /// </summary>
-        public async Task<NegotiationDto?> GetNegotiationDetailsAsync(int negotiationId, int userId)
-        {
-            _logger.LogInformation("获取议价详情，议价ID：{NegotiationId}，用户：{UserId}", negotiationId, userId);
-
-            try
-            {
-                var negotiation = await _negotiationsRepository.GetByPrimaryKeyAsync(negotiationId);
-                if (negotiation == null)
-                {
-                    return null;
-                }
-
-                // 通过订单验证用户权限
-                var order = await _ordersRepository.GetByPrimaryKeyAsync(negotiation.OrderId);
-                if (order == null || (order.BuyerId != userId && order.SellerId != userId))
-                {
-                    return null;
-                }
-
-                return new NegotiationDto
-                {
-                    NegotiationId = negotiation.NegotiationId,
-                    OrderId = negotiation.OrderId,
-                    ProposedPrice = negotiation.ProposedPrice,
-                    Status = negotiation.Status,
-                    CreatedAt = negotiation.CreatedAt
-                };
-            }
-            catch (Exception ex)
-            {
-                _logger.LogError(ex, "获取议价详情失败，议价ID：{NegotiationId}", negotiationId);
-                return null;
-            }
-        }
-    }
-}
->>>>>>> 0f491849
+}