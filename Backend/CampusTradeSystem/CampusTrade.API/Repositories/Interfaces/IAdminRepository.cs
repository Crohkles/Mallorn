<<<<<<< HEAD
using System;
using System.Collections.Generic;
using System.Threading.Tasks;
using CampusTrade.API.Models.Entities;

namespace CampusTrade.API.Repositories.Interfaces
{
    /// <summary>
    /// 管理员仓储接口（AdminRepository Interface）
    /// </summary>
    public interface IAdminRepository : IRepository<Admin>
    {
        #region 创建操作
        // 暂无特定创建操作，使用基础仓储接口方法
        #endregion

        #region 读取操作
        /// <summary>
        /// 根据用户ID获取管理员
        /// </summary>
        /// <param name="userId">用户ID</param>
        /// <returns>管理员实体或null</returns>
        Task<Admin?> GetByUserIdAsync(int userId);
        /// <summary>
        /// 根据角色获取管理员列表
        /// </summary>
        /// <param name="role">角色</param>
        /// <returns>管理员集合</returns>
        Task<IEnumerable<Admin>> GetByRoleAsync(string role);
        /// <summary>
        /// 获取所有分类管理员
        /// </summary>
        /// <returns>管理员集合</returns>
        Task<IEnumerable<Admin>> GetCategoryAdminsAsync();
        /// <summary>
        /// 根据分类ID获取分类管理员
        /// </summary>
        /// <param name="categoryId">分类ID</param>
        /// <returns>管理员实体或null</returns>
        Task<Admin?> GetCategoryAdminByCategoryIdAsync(int categoryId);
        /// <summary>
        /// 获取所有活跃管理员
        /// </summary>
        /// <returns>活跃管理员集合</returns>
        Task<IEnumerable<Admin>> GetActiveAdminsAsync();
        /// <summary>
        /// 获取管理员审计日志
        /// </summary>
        /// <param name="adminId">管理员ID</param>
        /// <param name="startDate">起始时间</param>
        /// <param name="endDate">结束时间</param>
        /// <returns>审计日志集合</returns>
        Task<IEnumerable<AuditLog>> GetAuditLogsByAdminAsync(int adminId, DateTime? startDate = null, DateTime? endDate = null);
        /// <summary>
        /// 获取管理员统计信息
        /// </summary>
        /// <returns>统计信息字典</returns>
        Task<Dictionary<string, int>> GetAdminStatisticsAsync();
        #endregion

        #region 更新操作
        /// <summary>
        /// 创建审计日志
        /// </summary>
        /// <param name="adminId">管理员ID</param>
        /// <param name="actionType">操作类型</param>
        /// <param name="targetId">目标ID</param>
        /// <param name="detail">详情</param>
        Task CreateAuditLogAsync(int adminId, string actionType, int? targetId = null, string? detail = null);
        #endregion

        #region 删除操作
        // 暂无特定删除操作，使用基础仓储接口方法
        #endregion

        #region 关系查询
        // 暂无特定关系查询，使用基础仓储接口方法
        #endregion

        #region 高级查询
        // 暂无特定高级查询，使用基础仓储接口方法
        #endregion
    }
}
=======
using System;
using System.Collections.Generic;
using System.Threading.Tasks;
using CampusTrade.API.Models.Entities;

namespace CampusTrade.API.Repositories.Interfaces
{
    /// <summary>
    /// 管理员仓储接口（AdminRepository Interface）
    /// </summary>
    public interface IAdminRepository : IRepository<Admin>
    {
        #region 创建操作
        // 暂无特定创建操作，使用基础仓储接口方法
        #endregion

        #region 读取操作
        /// <summary>
        /// 根据用户ID获取管理员
        /// </summary>
        /// <param name="userId">用户ID</param>
        /// <returns>管理员实体或null</returns>
        Task<Admin?> GetByUserIdAsync(int userId);
        /// <summary>
        /// 根据角色获取管理员列表
        /// </summary>
        /// <param name="role">角色</param>
        /// <returns>管理员集合</returns>
        Task<IEnumerable<Admin>> GetByRoleAsync(string role);
        /// <summary>
        /// 获取所有分类管理员
        /// </summary>
        /// <returns>管理员集合</returns>
        Task<IEnumerable<Admin>> GetCategoryAdminsAsync();
        /// <summary>
        /// 根据分类ID获取分类管理员
        /// </summary>
        /// <param name="categoryId">分类ID</param>
        /// <returns>管理员实体或null</returns>
        Task<Admin?> GetCategoryAdminByCategoryIdAsync(int categoryId);
        /// <summary>
        /// 获取所有活跃管理员
        /// </summary>
        /// <returns>活跃管理员集合</returns>
        Task<IEnumerable<Admin>> GetActiveAdminsAsync();
        /// <summary>
        /// 获取管理员审计日志
        /// </summary>
        /// <param name="adminId">管理员ID</param>
        /// <param name="startDate">起始时间</param>
        /// <param name="endDate">结束时间</param>
        /// <returns>审计日志集合</returns>
        Task<IEnumerable<AuditLog>> GetAuditLogsByAdminAsync(int adminId, DateTime? startDate = null, DateTime? endDate = null);
        /// <summary>
        /// 获取管理员统计信息
        /// </summary>
        /// <returns>统计信息字典</returns>
        Task<Dictionary<string, int>> GetAdminStatisticsAsync();

        /// <summary>
        /// 获取管理员详细信息（包含用户和分类信息）
        /// </summary>
        /// <param name="adminId">管理员ID</param>
        /// <returns>管理员详细信息</returns>
        Task<Admin?> GetAdminWithDetailsAsync(int adminId);

        /// <summary>
        /// 分页获取管理员列表
        /// </summary>
        /// <param name="pageIndex">页索引</param>
        /// <param name="pageSize">页大小</param>
        /// <param name="role">角色筛选</param>
        /// <param name="searchKeyword">搜索关键字</param>
        /// <returns>管理员列表和总数</returns>
        Task<(IEnumerable<Admin> Admins, int TotalCount)> GetPagedAdminsAsync(
            int pageIndex, 
            int pageSize, 
            string? role = null, 
            string? searchKeyword = null);

        /// <summary>
        /// 检查用户是否已经是管理员
        /// </summary>
        /// <param name="userId">用户ID</param>
        /// <returns>是否已是管理员</returns>
        Task<bool> IsUserAdminAsync(int userId);

        /// <summary>
        /// 检查分类是否已分配给其他管理员
        /// </summary>
        /// <param name="categoryId">分类ID</param>
        /// <param name="excludeAdminId">排除的管理员ID</param>
        /// <returns>是否已分配</returns>
        Task<bool> IsCategoryAssignedAsync(int categoryId, int? excludeAdminId = null);

        /// <summary>
        /// 获取管理员管理的分类列表
        /// </summary>
        /// <param name="adminId">管理员ID</param>
        /// <returns>分类列表</returns>
        Task<IEnumerable<Category>> GetManagedCategoriesAsync(int adminId);
        #endregion

        #region 更新操作
        /// <summary>
        /// 创建审计日志
        /// </summary>
        /// <param name="adminId">管理员ID</param>
        /// <param name="actionType">操作类型</param>
        /// <param name="targetId">目标ID</param>
        /// <param name="detail">详情</param>
        Task CreateAuditLogAsync(int adminId, string actionType, int? targetId = null, string? detail = null);
        #endregion

        #region 删除操作
        // 暂无特定删除操作，使用基础仓储接口方法
        #endregion

        #region 关系查询
        // 暂无特定关系查询，使用基础仓储接口方法
        #endregion

        #region 高级查询
        // 暂无特定高级查询，使用基础仓储接口方法
        #endregion
    }
}
>>>>>>> eb8076d3
<|MERGE_RESOLUTION|>--- conflicted
+++ resolved
@@ -1,89 +1,3 @@
-<<<<<<< HEAD
-using System;
-using System.Collections.Generic;
-using System.Threading.Tasks;
-using CampusTrade.API.Models.Entities;
-
-namespace CampusTrade.API.Repositories.Interfaces
-{
-    /// <summary>
-    /// 管理员仓储接口（AdminRepository Interface）
-    /// </summary>
-    public interface IAdminRepository : IRepository<Admin>
-    {
-        #region 创建操作
-        // 暂无特定创建操作，使用基础仓储接口方法
-        #endregion
-
-        #region 读取操作
-        /// <summary>
-        /// 根据用户ID获取管理员
-        /// </summary>
-        /// <param name="userId">用户ID</param>
-        /// <returns>管理员实体或null</returns>
-        Task<Admin?> GetByUserIdAsync(int userId);
-        /// <summary>
-        /// 根据角色获取管理员列表
-        /// </summary>
-        /// <param name="role">角色</param>
-        /// <returns>管理员集合</returns>
-        Task<IEnumerable<Admin>> GetByRoleAsync(string role);
-        /// <summary>
-        /// 获取所有分类管理员
-        /// </summary>
-        /// <returns>管理员集合</returns>
-        Task<IEnumerable<Admin>> GetCategoryAdminsAsync();
-        /// <summary>
-        /// 根据分类ID获取分类管理员
-        /// </summary>
-        /// <param name="categoryId">分类ID</param>
-        /// <returns>管理员实体或null</returns>
-        Task<Admin?> GetCategoryAdminByCategoryIdAsync(int categoryId);
-        /// <summary>
-        /// 获取所有活跃管理员
-        /// </summary>
-        /// <returns>活跃管理员集合</returns>
-        Task<IEnumerable<Admin>> GetActiveAdminsAsync();
-        /// <summary>
-        /// 获取管理员审计日志
-        /// </summary>
-        /// <param name="adminId">管理员ID</param>
-        /// <param name="startDate">起始时间</param>
-        /// <param name="endDate">结束时间</param>
-        /// <returns>审计日志集合</returns>
-        Task<IEnumerable<AuditLog>> GetAuditLogsByAdminAsync(int adminId, DateTime? startDate = null, DateTime? endDate = null);
-        /// <summary>
-        /// 获取管理员统计信息
-        /// </summary>
-        /// <returns>统计信息字典</returns>
-        Task<Dictionary<string, int>> GetAdminStatisticsAsync();
-        #endregion
-
-        #region 更新操作
-        /// <summary>
-        /// 创建审计日志
-        /// </summary>
-        /// <param name="adminId">管理员ID</param>
-        /// <param name="actionType">操作类型</param>
-        /// <param name="targetId">目标ID</param>
-        /// <param name="detail">详情</param>
-        Task CreateAuditLogAsync(int adminId, string actionType, int? targetId = null, string? detail = null);
-        #endregion
-
-        #region 删除操作
-        // 暂无特定删除操作，使用基础仓储接口方法
-        #endregion
-
-        #region 关系查询
-        // 暂无特定关系查询，使用基础仓储接口方法
-        #endregion
-
-        #region 高级查询
-        // 暂无特定高级查询，使用基础仓储接口方法
-        #endregion
-    }
-}
-=======
 using System;
 using System.Collections.Generic;
 using System.Threading.Tasks;
@@ -210,5 +124,4 @@
         // 暂无特定高级查询，使用基础仓储接口方法
         #endregion
     }
-}
->>>>>>> eb8076d3
+}