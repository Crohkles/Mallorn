--- conflicted
+++ resolved
@@ -1,4 +1,3 @@
-<<<<<<< HEAD
 using CampusTrade.API.Data;
 using CampusTrade.API.Models.Entities;
 using CampusTrade.API.Repositories.Interfaces;
@@ -86,6 +85,34 @@
         public async Task<IEnumerable<ReportEvidence>> GetReportEvidencesAsync(int reportId)
         {
             return await _context.Set<ReportEvidence>().Where(re => re.ReportId == reportId).OrderBy(re => re.UploadedAt).ToListAsync();
+        }
+
+        /// <summary>
+        /// 获取举报关联商品的一级分类信息
+        /// </summary>
+        public async Task<Category?> GetReportProductPrimaryCategoryAsync(int reportId)
+        {
+            var report = await _dbSet
+                .Where(r => r.ReportId == reportId)
+                .Include(r => r.AbstractOrder)
+                    .ThenInclude(ao => ao.Order)
+                        .ThenInclude(o => o.Product)
+                            .ThenInclude(p => p.Category)
+                                .ThenInclude(c => c.Parent)
+                .FirstOrDefaultAsync();
+
+            if (report?.AbstractOrder?.Order?.Product?.Category == null)
+                return null;
+
+            var category = report.AbstractOrder.Order.Product.Category;
+            
+            // 找到一级分类（没有父分类的分类）
+            while (category.Parent != null)
+            {
+                category = category.Parent;
+            }
+
+            return category;
         }
         #endregion
 
@@ -172,208 +199,4 @@
         }
         #endregion
     }
-}
-=======
-using CampusTrade.API.Data;
-using CampusTrade.API.Models.Entities;
-using CampusTrade.API.Repositories.Interfaces;
-using Microsoft.EntityFrameworkCore;
-
-namespace CampusTrade.API.Repositories.Implementations
-{
-    /// <summary>
-    /// Reports实体的Repository实现类
-    /// 继承基础Repository，提供Reports特有的查询和操作方法
-    /// </summary>
-    public class ReportsRepository : Repository<Reports>, IReportsRepository
-    {
-        public ReportsRepository(CampusTradeDbContext context) : base(context) { }
-
-        #region 读取操作
-        /// <summary>
-        /// 根据举报人ID获取举报集合
-        /// </summary>
-        public async Task<IEnumerable<Reports>> GetByReporterIdAsync(int reporterId)
-        {
-            return await _dbSet.Where(r => r.ReporterId == reporterId).Include(r => r.AbstractOrder).Include(r => r.Reporter).Include(r => r.Evidences).OrderByDescending(r => r.CreateTime).ToListAsync();
-        }
-        /// <summary>
-        /// 根据订单ID获取举报集合
-        /// </summary>
-        public async Task<IEnumerable<Reports>> GetByOrderIdAsync(int orderId)
-        {
-            return await _dbSet.Where(r => r.OrderId == orderId).Include(r => r.Reporter).Include(r => r.Evidences).OrderByDescending(r => r.CreateTime).ToListAsync();
-        }
-        /// <summary>
-        /// 根据状态获取举报集合
-        /// </summary>
-        public async Task<IEnumerable<Reports>> GetByStatusAsync(string status)
-        {
-            return await _dbSet.Where(r => r.Status == status).Include(r => r.AbstractOrder).Include(r => r.Reporter).Include(r => r.Evidences).OrderByDescending(r => r.CreateTime).ToListAsync();
-        }
-        /// <summary>
-        /// 获取待处理举报集合
-        /// </summary>
-        public async Task<IEnumerable<Reports>> GetPendingReportsAsync()
-        {
-            return await _dbSet.Where(r => r.Status == "待处理").Include(r => r.AbstractOrder).Include(r => r.Reporter).Include(r => r.Evidences).OrderByDescending(r => r.Priority).ThenBy(r => r.CreateTime).ToListAsync();
-        }
-        /// <summary>
-        /// 获取超时未处理举报集合
-        /// </summary>
-        public async Task<IEnumerable<Reports>> GetOverdueReportsAsync()
-        {
-            var overdueTime = DateTime.Now.AddHours(-24);
-            return await _dbSet.Where(r => r.Status == "待处理" && r.CreateTime < overdueTime).Include(r => r.AbstractOrder).Include(r => r.Reporter).Include(r => r.Evidences).OrderBy(r => r.CreateTime).ToListAsync();
-        }
-        /// <summary>
-        /// 分页获取举报
-        /// </summary>
-        public async Task<(IEnumerable<Reports> Reports, int TotalCount)> GetPagedReportsAsync(int pageIndex, int pageSize, string? status = null, string? type = null, int? priority = null, DateTime? startDate = null, DateTime? endDate = null)
-        {
-            var query = _dbSet.AsQueryable();
-            if (!string.IsNullOrEmpty(status)) query = query.Where(r => r.Status == status);
-            if (!string.IsNullOrEmpty(type)) query = query.Where(r => r.Type == type);
-            if (priority.HasValue) query = query.Where(r => r.Priority == priority.Value);
-            if (startDate.HasValue) query = query.Where(r => r.CreateTime >= startDate.Value);
-            if (endDate.HasValue) query = query.Where(r => r.CreateTime <= endDate.Value);
-            var totalCount = await query.CountAsync();
-            var reports = await query.Include(r => r.AbstractOrder).Include(r => r.Reporter).Include(r => r.Evidences).OrderByDescending(r => r.Priority).ThenByDescending(r => r.CreateTime).Skip((pageIndex - 1) * pageSize).Take(pageSize).ToListAsync();
-            return (reports, totalCount);
-        }
-        /// <summary>
-        /// 获取高优先级举报集合
-        /// </summary>
-        public async Task<IEnumerable<Reports>> GetHighPriorityReportsAsync()
-        {
-            return await _dbSet.Where(r => r.Priority >= 7 && r.Status != "已处理" && r.Status != "已关闭").Include(r => r.AbstractOrder).Include(r => r.Reporter).Include(r => r.Evidences).OrderByDescending(r => r.Priority).ThenBy(r => r.CreateTime).ToListAsync();
-        }
-        /// <summary>
-        /// 获取举报详情（包含所有关联信息）
-        /// </summary>
-        public async Task<Reports?> GetReportWithDetailsAsync(int reportId)
-        {
-            return await _dbSet.Include(r => r.AbstractOrder).Include(r => r.Reporter).Include(r => r.Evidences).FirstOrDefaultAsync(r => r.ReportId == reportId);
-        }
-        /// <summary>
-        /// 获取举报证据集合
-        /// </summary>
-        public async Task<IEnumerable<ReportEvidence>> GetReportEvidencesAsync(int reportId)
-        {
-            return await _context.Set<ReportEvidence>().Where(re => re.ReportId == reportId).OrderBy(re => re.UploadedAt).ToListAsync();
-        }
-
-        /// <summary>
-        /// 获取举报关联商品的一级分类信息
-        /// </summary>
-        public async Task<Category?> GetReportProductPrimaryCategoryAsync(int reportId)
-        {
-            var report = await _dbSet
-                .Where(r => r.ReportId == reportId)
-                .Include(r => r.AbstractOrder)
-                    .ThenInclude(ao => ao.Order)
-                        .ThenInclude(o => o.Product)
-                            .ThenInclude(p => p.Category)
-                                .ThenInclude(c => c.Parent)
-                .FirstOrDefaultAsync();
-
-            if (report?.AbstractOrder?.Order?.Product?.Category == null)
-                return null;
-
-            var category = report.AbstractOrder.Order.Product.Category;
-            
-            // 找到一级分类（没有父分类的分类）
-            while (category.Parent != null)
-            {
-                category = category.Parent;
-            }
-
-            return category;
-        }
-        #endregion
-
-        #region 更新操作
-        /// <summary>
-        /// 更新举报状态
-        /// </summary>
-        public async Task<bool> UpdateReportStatusAsync(int reportId, string newStatus)
-        {
-            var report = await GetByPrimaryKeyAsync(reportId);
-            if (report == null) return false;
-            report.Status = newStatus;
-            Update(report);
-            return true;
-        }
-        /// <summary>
-        /// 分配举报优先级
-        /// </summary>
-        public async Task<bool> AssignPriorityAsync(int reportId, int priority)
-        {
-            if (priority < 1 || priority > 10) return false;
-            var report = await GetByPrimaryKeyAsync(reportId);
-            if (report == null) return false;
-            report.Priority = priority;
-            Update(report);
-            return true;
-        }
-        /// <summary>
-        /// 批量更新举报状态
-        /// </summary>
-        public async Task<int> BulkUpdateReportStatusAsync(List<int> reportIds, string newStatus)
-        {
-            var reports = await _dbSet.Where(r => reportIds.Contains(r.ReportId)).ToListAsync();
-            foreach (var report in reports) report.Status = newStatus;
-            UpdateRange(reports);
-            return reports.Count;
-        }
-        /// <summary>
-        /// 添加举报证据
-        /// </summary>
-        public async Task AddReportEvidenceAsync(int reportId, string fileType, string fileUrl)
-        {
-            var evidence = new ReportEvidence
-            {
-                ReportId = reportId,
-                FileType = fileType,
-                FileUrl = fileUrl,
-                UploadedAt = DateTime.Now
-            };
-            await _context.Set<ReportEvidence>().AddAsync(evidence);
-        }
-        #endregion
-
-        #region 统计操作
-        /// <summary>
-        /// 获取举报统计信息
-        /// </summary>
-        public async Task<Dictionary<string, int>> GetReportStatisticsAsync()
-        {
-            var stats = new Dictionary<string, int>();
-            var statusStats = await _dbSet.GroupBy(r => r.Status).Select(g => new { Status = g.Key, Count = g.Count() }).ToDictionaryAsync(x => x.Status, x => x.Count);
-            foreach (var stat in statusStats) stats[stat.Key] = stat.Value;
-            var typeStats = await _dbSet.GroupBy(r => r.Type).Select(g => new { Type = g.Key, Count = g.Count() }).ToDictionaryAsync(x => x.Type, x => x.Count);
-            foreach (var stat in typeStats) stats[$"类型_{stat.Key}"] = stat.Value;
-            var highPriorityCount = await _dbSet.CountAsync(r => r.Priority >= 7);
-            stats["高优先级"] = highPriorityCount;
-            var overdueCount = await _dbSet.CountAsync(r => r.Status == "待处理" && r.CreateTime < DateTime.Now.AddHours(-24));
-            stats["超时未处理"] = overdueCount;
-            return stats;
-        }
-        /// <summary>
-        /// 获取指定类型举报数量
-        /// </summary>
-        public async Task<int> GetReportCountByTypeAsync(string type)
-        {
-            return await _dbSet.CountAsync(r => r.Type == type);
-        }
-        /// <summary>
-        /// 获取用户举报统计
-        /// </summary>
-        public async Task<Dictionary<int, int>> GetUserReportStatisticsAsync()
-        {
-            return await _dbSet.GroupBy(r => r.ReporterId).ToDictionaryAsync(g => g.Key, g => g.Count());
-        }
-        #endregion
-    }
-}
->>>>>>> eb8076d3
+}