import { createRouter, createWebHistory } from 'vue-router'
import { useUserStore } from '@/stores/user'
import HomeView from '@/views/HomeView.vue'
import LoginView from '@/views/LoginView.vue'
import UserDetailView from '@/views/UserDetailView.vue'
<<<<<<< HEAD
import Welcome from '@/views/Welcome.vue'
import OrderView from '@/views/order.vue'
import GoodsDetails from '@/views/GoodsDetails.vue'
=======
import DataWatchingView from '@/views/dataWatchingView.vue'
import Welcome from '@/views/Welcome.vue'
import OrderView from '@/views/order.vue'
import GoodsDetails from '@/views/GoodsDetails.vue'

>>>>>>> 6fab4200

const router = createRouter({
  history: createWebHistory(import.meta.env.BASE_URL),
  routes: [
    ///{
    ///  path: '/',
    ///   name: 'welcome',
    ///   component: Welcome,
    ///   meta: { guest: true },
    /// },
    {
      path: '/',
      name: 'home',
      component: HomeView,
    },
    {
      path: '/login',
      name: 'login',
      component: LoginView,
      meta: { guest: true },
    },
    {
      path: '/userdetailview',
      name: 'userdetailview',
      component: UserDetailView,
    },
    {
<<<<<<< HEAD
=======
      path: '/datawatchingview',
      name: 'datawatchingview',
      component: DataWatchingView,
    },
    {
>>>>>>> 6fab4200
      path: '/about',
      name: 'about',
      component: () => import('@/views/AboutView.vue'),
      meta: { requiresAuth: true },
    },
    {
      path: '/order',
      name: 'order',
      component: OrderView,
    },
    {
    path: '/goods/:id',  // 动态路由参数:商品ID
    name: 'goodsDetails',
    component: GoodsDetails,
    props: true  // 允许将路由参数作为props传递
    }
  ],
   // 添加滚动行为配置
  scrollBehavior(to, from, savedPosition) {
    // 始终滚动到顶部
    return { top: 0 }
  }
})

// 路由守卫
router.beforeEach((to, from, next) => {
  const userStore = useUserStore()

  // 初始化认证状态
  userStore.initializeAuth()

  const isLoggedIn = userStore.isLoggedIn

  // 如果已登录用户访问登录页面，重定向到首页
  if (to.meta.guest && isLoggedIn) {
    next('/')
    return
  }

  next()
})

export default router<|MERGE_RESOLUTION|>--- conflicted
+++ resolved
@@ -3,17 +3,11 @@
 import HomeView from '@/views/HomeView.vue'
 import LoginView from '@/views/LoginView.vue'
 import UserDetailView from '@/views/UserDetailView.vue'
-<<<<<<< HEAD
-import Welcome from '@/views/Welcome.vue'
-import OrderView from '@/views/order.vue'
-import GoodsDetails from '@/views/GoodsDetails.vue'
-=======
 import DataWatchingView from '@/views/dataWatchingView.vue'
 import Welcome from '@/views/Welcome.vue'
 import OrderView from '@/views/order.vue'
 import GoodsDetails from '@/views/GoodsDetails.vue'
 
->>>>>>> 6fab4200
 
 const router = createRouter({
   history: createWebHistory(import.meta.env.BASE_URL),
@@ -41,14 +35,11 @@
       component: UserDetailView,
     },
     {
-<<<<<<< HEAD
-=======
       path: '/datawatchingview',
       name: 'datawatchingview',
       component: DataWatchingView,
     },
     {
->>>>>>> 6fab4200
       path: '/about',
       name: 'about',
       component: () => import('@/views/AboutView.vue'),
